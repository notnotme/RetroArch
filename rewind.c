--- conflicted
+++ resolved
@@ -1,5 +1,6 @@
 /*  RetroArch - A frontend for libretro.
  *  Copyright (C) 2010-2014 - Hans-Kristian Arntzen
+ *  Copyright (C) 2014 - Alfred Agrell
  *
  *  RetroArch is free software: you can redistribute it and/or modify it under the terms
  *  of the GNU General Public License as published by the Free Software Found-
@@ -17,141 +18,117 @@
 #include "rewind.h"
 #include "performance.h"
 #include <stdlib.h>
-#include "msvc/msvc-stdint/stdint.h"
-
-//#define NO_UNALIGNED_MEM
-//Uncomment the above if alignment is enforced.
-
-//Format per frame:
-//size nextstart;
-//repeat {
-//  uint16 numchanged; // everything is counted in units of uint16
-//  if (numchanged) {
-//    uint16 numunchanged; // skip these before handling numchanged
-//    uint16[numchanged] changeddata;
-//  }
-//  else
-//  {
-//    uint32 numunchanged;
-//    if (!numunchanged) break;
-//  }
-//}
-//size thisstart;
+#include <stdint.h>
+#include <string.h>
+
+#ifndef UINT16_MAX
+#define UINT16_MAX 0xffff
+#endif
+#ifndef UINT32_MAX
+#define UINT32_MAX 0xffffffffu
+#endif
+
+#undef CPU_X86
+#if defined(__x86_64__) || defined(__i386__) || defined(__i486__) || defined(__i686__)
+#define CPU_X86
+#endif
+
+// Other arches SIGBUS (usually) on unaligned accesses.
+#ifndef CPU_X86
+#define NO_UNALIGNED_MEM
+#endif
+
+// Format per frame:
+// size nextstart;
+// repeat {
+//   uint16 numchanged; // everything is counted in units of uint16
+//   if (numchanged) {
+//     uint16 numunchanged; // skip these before handling numchanged
+//     uint16[numchanged] changeddata;
+//   }
+//   else
+//   {
+//     uint32 numunchanged;
+//     if (!numunchanged) break;
+//   }
+// }
+// size thisstart;
 //
-//The start offsets point to 'nextstart' of any given compressed frame.
-//Each uint16 is stored native endian; anything that claims any other endianness refers to the endianness of this specific item.
-//The uint32 is stored little endian.
-//Each size value is stored native endian if alignment is not enforced; if it is, they're little endian.
-//The start of the buffer contains a size pointing to the end of the buffer; the end points to its start.
-//Wrapping is handled by returning to the start of the buffer if the compressed data could potentially hit the edge;
+// The start offsets point to 'nextstart' of any given compressed frame.
+// Each uint16 is stored native endian; anything that claims any other endianness refers to the endianness of this specific item.
+// The uint32 is stored little endian.
+// Each size value is stored native endian if alignment is not enforced; if it is, they're little endian.
+// The start of the buffer contains a size pointing to the end of the buffer; the end points to its start.
+// Wrapping is handled by returning to the start of the buffer if the compressed data could potentially hit the edge;
 // if the compressed data could potentially overwrite the tail pointer, the tail retreats until it can no longer collide.
-//This means that on average, ~2*maxcompsize is unused at any given moment.
-
-#if SIZE_MAX == 0xFFFFFFFF
-extern char double_check_sizeof_size_t[(sizeof(size_t)==4)?1:-1];
-#elif SIZE_MAX == 0xFFFFFFFFFFFFFFFF
-extern char double_check_sizeof_size_t[(sizeof(size_t)==8)?1:-1];
-#define USE_64BIT
-#else
-#error This item is only tested on 32bit and 64bit.
-#endif
-
-#ifdef NO_UNALIGNED_MEM
-//These functions assume 16bit alignment.
-//They do not make any attempt at matching system native endian; values written by these can only be read by the matching partner.
-#ifdef USE_64BIT
-static inline void write_size_t(uint16_t* ptr, size_t val)
-{
-   ptr[0] = val>>0;
-   ptr[1] = val>>16;
-   ptr[2] = val>>32;
-   ptr[3] = val>>48;
-}
-
-static inline size_t read_size_t(uint16_t* ptr)
-{
-   return ((size_t)ptr[0]<<0  |
-           (size_t)ptr[1]<<16 |
-           (size_t)ptr[2]<<32 |
-           (size_t)ptr[3]<<48);
-}
-#else
-static inline void write_size_t(uint16_t* ptr, size_t val)
-{
-   ptr[0] = val;
-   ptr[1] = val>>16;
-}
-
-static inline size_t read_size_t(uint16_t* ptr)
-{
-   return (ptr[0] | (size_t)ptr[1]<<16);
-}
-#endif
-
-#else
-#define read_size_t(ptr) (*(size_t*)(ptr))
-#define write_size_t(ptr, val) (*(size_t*)(ptr) = (val))
-#endif
-
-struct state_manager {
-   char *data;
+// This means that on average, ~2*maxcompsize is unused at any given moment.
+
+// These are called very few constant times per frame, keep it as simple as possible.
+static inline void write_size_t(void *ptr, size_t val)
+{
+   memcpy(ptr, &val, sizeof(val));
+}
+static inline size_t read_size_t(const void *ptr)
+{
+   size_t ret;
+   memcpy(&ret, ptr, sizeof(ret));
+   return ret;
+}
+
+struct state_manager
+{
+   uint8_t *data;
    size_t capacity;
-   char *head;//Reading and writing is done here.
-   char *tail;//If head comes close to this, discard a frame.
-
-   char *thisblock;
-   char *nextblock;
+   uint8_t *head; // Reading and writing is done here.
+   uint8_t *tail; // If head comes close to this, discard a frame.
+
+   uint8_t *thisblock;
+   uint8_t *nextblock;
+
+   size_t blocksize; // This one is runded up from reset::blocksize.
+   size_t maxcompsize; // size_t + (blocksize + 131071) / 131072 * (blocksize + u16 + u16) + u16 + u32 + size_t (yes, the math is a bit ugly).
+
+   unsigned entries;
    bool thisblock_valid;
-
-   size_t blocksize;//This one is runded up from reset::blocksize.
-   size_t maxcompsize;//size_t+(blocksize+131071)/131072*(blocksize+u16+u16)+u16+u32+size_t (yes, the math is a bit ugly)
-
-   unsigned int entries;
 };
 
 state_manager_t *state_manager_new(size_t state_size, size_t buffer_size)
 {
-   state_manager_t *state = (state_manager_t*)malloc(sizeof(*state));
-
-   state->capacity = 0;
-   state->blocksize = 0;
-
-   int newblocksize = ((state_size-1)|(sizeof(uint16_t)-1))+1;
+   state_manager_t *state = (state_manager_t*)calloc(1, sizeof(*state));
+   if (!state)
+      return NULL;
+
+   size_t newblocksize = ((state_size - 1) | (sizeof(uint16_t) - 1)) + 1;
    state->blocksize = newblocksize;
 
-   const int maxcblkcover = UINT16_MAX*sizeof(uint16_t);
-   const int maxcblks = (state->blocksize+maxcblkcover-1)/maxcblkcover;
-   state->maxcompsize = state->blocksize + maxcblks*sizeof(uint16_t)*2 + sizeof(uint16_t)+sizeof(uint32_t) + sizeof(size_t)*2;
-
-   state->data = (char*)malloc(buffer_size);
-
-   state->thisblock = (char*)calloc(state->blocksize+sizeof(uint16_t)*4+16, 1);
-   state->nextblock = (char*)calloc(state->blocksize+sizeof(uint16_t)*4+16, 1);
+   const int maxcblkcover = UINT16_MAX * sizeof(uint16_t);
+   const int maxcblks = (state->blocksize + maxcblkcover - 1) / maxcblkcover;
+   state->maxcompsize = state->blocksize + maxcblks * sizeof(uint16_t) * 2 + sizeof(uint16_t) + sizeof(uint32_t) + sizeof(size_t) * 2;
+
+   state->data = (uint8_t*)malloc(buffer_size);
+
+   state->thisblock = (uint8_t*)calloc(state->blocksize + sizeof(uint16_t) * 4 + 16, 1);
+   state->nextblock = (uint8_t*)calloc(state->blocksize + sizeof(uint16_t) * 4 + 16, 1);
    if (!state->data || !state->thisblock || !state->nextblock)
-   {
-      free(state->data);
-      free(state->thisblock);
-      free(state->nextblock);
-      free(state);
-      return NULL;
-   }
-   //Force in a different byte at the end, so we don't need to check bounds in the innermost loop (it's expensive).
-   //There is also a large amount of data that's the same, to stop the other scan
-   //There is also some padding at the end. This is so we don't read outside the buffer end if we're reading in large blocks;
+      goto error;
+
+   // Force in a different byte at the end, so we don't need to check bounds in the innermost loop (it's expensive).
+   // There is also a large amount of data that's the same, to stop the other scan
+   // There is also some padding at the end. This is so we don't read outside the buffer end if we're reading in large blocks;
    // it doesn't make any difference to us, but sacrificing 16 bytes to get Valgrind happy is worth it.
-   *(uint16_t*)(state->thisblock+state->blocksize+sizeof(uint16_t)*3) = 0xFFFF;
-   *(uint16_t*)(state->nextblock+state->blocksize+sizeof(uint16_t)*3) = 0x0000;
-
-   state->capacity=buffer_size;
-
-   state->head = state->data+sizeof(size_t);
-   state->tail = state->data+sizeof(size_t);
-
-   state->thisblock_valid = false;
-
-   state->entries = 0;
+   *(uint16_t*)(state->thisblock + state->blocksize + sizeof(uint16_t) * 3) = 0xFFFF;
+   *(uint16_t*)(state->nextblock + state->blocksize + sizeof(uint16_t) * 3) = 0x0000;
+
+   state->capacity = buffer_size;
+
+   state->head = state->data + sizeof(size_t);
+   state->tail = state->data + sizeof(size_t);
 
    return state;
+
+error:
+   state_manager_free(state);
+   return NULL;
 }
 
 void state_manager_free(state_manager_t *state)
@@ -174,49 +151,55 @@
       return true;
    }
 
-   if (state->head == state->tail) return false;
-
-   size_t start = read_size_t((uint16_t*)(state->head - sizeof(size_t)));
-   state->head = state->data+start;
-
-   const char *compressed = state->data+start+sizeof(size_t);
-   char *out = state->thisblock;
-   //Begin decompression code
-   //out is the last pushed (or returned) state
+   if (state->head == state->tail)
+      return false;
+
+   size_t start = read_size_t(state->head - sizeof(size_t));
+   state->head = state->data + start;
+
+   const uint8_t *compressed = state->data + start + sizeof(size_t);
+   uint8_t *out = state->thisblock;
+
+   // Begin decompression code
+   // out is the last pushed (or returned) state
    const uint16_t *compressed16 = (const uint16_t*)compressed;
    uint16_t *out16 = (uint16_t*)out;
-   while (true)
+
+   for (;;)
    {
+      uint16_t i;
       uint16_t numchanged = *(compressed16++);
       if (numchanged)
       {
-         out16 += *(compressed16++);
-         //We could do memcpy, but it seems that memcpy has a constant-per-call overhead that actually shows up.
-         //Our average size in here seems to be 8 or something.
-         //Therefore, we do something with lower overhead.
-         for (int i=0;i<numchanged;i++) out16[i] = compressed16[i];
+         out16 += *compressed16++;
+         // We could do memcpy, but it seems that memcpy has a constant-per-call overhead that actually shows up.
+         // Our average size in here seems to be 8 or something.
+         // Therefore, we do something with lower overhead.
+         for (i = 0; i < numchanged; i++)
+            out16[i] = compressed16[i];
+
          compressed16 += numchanged;
          out16 += numchanged;
       }
       else
       {
-         uint32_t numunchanged = compressed16[0] | compressed16[1]<<16;
-         if (!numunchanged) break;
+         uint32_t numunchanged = compressed16[0] | (compressed16[1] << 16);
+         if (!numunchanged)
+            break;
          compressed16 += 2;
          out16 += numunchanged;
       }
    }
-   //End decompression code
+   // End decompression code
 
    state->entries--;
-
    *data = state->thisblock;
    return true;
 }
 
 void state_manager_push_where(state_manager_t *state, void **data)
 {
-   //We need to ensure we have an uncompressed copy of the last pushed state, or we could
+   // We need to ensure we have an uncompressed copy of the last pushed state, or we could
    // end up applying a 'patch' to wrong savestate, and that'd blow up rather quickly.
    if (!state->thisblock_valid) 
    {
@@ -228,18 +211,18 @@
       }
    }
    
-   *data=state->nextblock;
+   *data = state->nextblock;
 }
 
 #if __SSE2__
 #if defined(__GNUC__)
-static inline int compat_ctz(unsigned int x)
+static inline int compat_ctz(unsigned x)
 {
    return __builtin_ctz(x);
 }
 #else
 // Only checks at nibble granularity, because that's what we need.
-static inline int compat_ctz(unsigned int x)
+static inline int compat_ctz(unsigned x)
 {
    if (x & 0x000f)
       return 0;
@@ -255,320 +238,212 @@
 
 #include <emmintrin.h>
 // There's no equivalent in libc, you'd think so ... std::mismatch exists, but it's not optimized at all. :(
-static inline size_t find_change(const uint16_t * a, const uint16_t * b)
-{
-	const __m128i * a128=(const __m128i*)a;
-	const __m128i * b128=(const __m128i*)b;
+static inline size_t find_change(const uint16_t *a, const uint16_t *b)
+{
+	const __m128i *a128 = (const __m128i*)a;
+	const __m128i *b128 = (const __m128i*)b;
 	
-	while (true)
+   for (;;)
 	{
 		__m128i v0 = _mm_loadu_si128(a128);
 		__m128i v1 = _mm_loadu_si128(b128);
 		__m128i c = _mm_cmpeq_epi32(v0, v1);
+
 		uint32_t mask = _mm_movemask_epi8(c);
 		if (mask != 0xffff) // Something has changed, figure out where.
 		{
-			size_t ret=(((char*)a128-(char*)a) | (compat_ctz(~mask))) >> 1;
-			return (ret | (a[ret]==b[ret]));
+			size_t ret = (((uint8_t*)a128 - (uint8_t*)a) | (compat_ctz(~mask))) >> 1;
+			return ret | (a[ret] == b[ret]);
 		}
+
 		a128++;
 		b128++;
 	}
 }
 #else
-static inline size_t find_change(const uint16_t * a, const uint16_t * b)
-{
-	const uint16_t * a_org=a;
+static inline size_t find_change(const uint16_t *a, const uint16_t *b)
+{
+	const uint16_t *a_org = a;
 #ifdef NO_UNALIGNED_MEM
-	while ((uintptr_t)a & (sizeof(size_t)-1) && *a==*b)
+	while (((uintptr_t)a & (sizeof(size_t) - 1)) && *a == *b)
 	{
 		a++;
 		b++;
 	}
-	if (*a==*b)
+	if (*a == *b)
 #endif
 	{
-		const size_t* a_big=(const size_t*)a;
-		const size_t* b_big=(const size_t*)b;
+		const size_t *a_big = (const size_t*)a;
+		const size_t *b_big = (const size_t*)b;
 		
-		while (*a_big==*b_big)
+		while (*a_big == *b_big)
 		{
 			a_big++;
 			b_big++;
 		}
-		a=(const uint16_t*)a_big;
-		b=(const uint16_t*)b_big;
+		a = (const uint16_t*)a_big;
+		b = (const uint16_t*)b_big;
 		
-		while (*a==*b)
+		while (*a == *b)
 		{
 			a++;
 			b++;
 		}
 	}
-	return a-a_org;
-}
-#endif
-
-<<<<<<< HEAD
-#if __SSE2__
-
-#if defined(__GNUC__)
-static inline unsigned compat_ctz(uint32_t v)
-{
-   return __builtin_ctz(v);
-}
-#else
-// Only checks at nibble granularity, because that's what we need.
-static inline unsigned compat_ctz(uint32_t v)
-{
-   if (v & 0x000f)
-      return 0;
-   if (v & 0x00f0)
-      return 4;
-   if (v & 0x0f00)
-      return 8;
-   if (v & 0xf000)
-      return 12;
-   return 16;
-}
-#endif
-
-#include <emmintrin.h>
-// There's no equivalent in libc, you'd think so ... std::mismatch exists, but it's not optimized at all. :(
-static unsigned find_mismatch(const uint32_t *a, const uint32_t *b, unsigned samples)
-{
-   unsigned i;
-   unsigned sse_samples = samples & ~3;
-   for (i = 0; i < sse_samples; i += 4)
-   {
-      __m128i v0 = _mm_loadu_si128((const __m128i*)(a + i));
-      __m128i v1 = _mm_loadu_si128((const __m128i*)(b + i));
-      __m128i c = _mm_cmpeq_epi32(v0, v1);
-      uint32_t mask = _mm_movemask_epi8(c);
-      if (mask != 0xffff) // Something has changed, figure out where.
-         return i + (compat_ctz(~mask) >> 2);
-   }
-
-   for (; i < samples; i++)
-      if (a[i] != b[i])
-         return i;
-
-   return samples;
-}
-#else
-static unsigned find_mismatch(const uint32_t *a, const uint32_t *b, unsigned samples)
-{
-   unsigned i;
-   for (i = 0; i < samples; i++)
-      if (a[i] != b[i])
-         return i;
-   return samples;
-}
-#endif
-
-static void generate_delta(state_manager_t *state, const void *data)
-{
-   size_t i;
-   bool crossed = false;
-   uint32_t *old_state = state->tmp_state;
-   const uint32_t *new_state = (const uint32_t*)data;
-=======
-#if __SSE2__x // this is not a typo - do not fix unless you can show evidence that this version is faster
-//This one can give different answers than the C version in some cases. However, the compression ratio remains unaffected.
-//It also appears to be slower. Probably due to the low average duration of this loop.
-static inline size_t find_same(const uint16_t * a, const uint16_t * b)
-{
-	if (a[0]==b[0] && a[1]==b[1]) return 0;
-	if (a[1]==b[1] && a[2]==b[2]) return 1;
-	if (a[2]==b[2] && a[3]==b[3]) return 2;
-	if (a[3]==b[3] && a[4]==b[4]) return 3;
-	
-	const __m128i * a128=((const __m128i*)a);
-	const __m128i * b128=((const __m128i*)b);
-	
-	while (true)
-	{
-		__m128i v0 = _mm_loadu_si128(a128);
-		__m128i v1 = _mm_loadu_si128(b128);
-		__m128i c = _mm_cmpeq_epi32(v0, v1);
-		uint32_t mask = _mm_movemask_epi8(c);
-		if (mask != 0x0000) // Something remains unchanged, figure out where.
-		{
-			size_t ret=(((char*)a128-(char*)a) | (__builtin_ctz(mask))) >> 1;
-			return (ret - (a[ret-1]==b[ret-1]));
-		}
-		a128++;
-		b128++;
-	}
-}
-#else
-static inline size_t find_same(const uint16_t * a, const uint16_t * b)
-{
-	const uint16_t * a_org=a;
+	return a - a_org;
+}
+#endif
+
+static inline size_t find_same(const uint16_t *a, const uint16_t *b)
+{
+	const uint16_t *a_org = a;
 #ifdef NO_UNALIGNED_MEM
-	if ((uintptr_t)a & (sizeof(uint32_t)-1) && *a!=*b)
+	if (((uintptr_t)a & (sizeof(uint32_t) - 1)) && *a != *b)
 	{
 		a++;
 		b++;
 	}
-	if (*a!=*b)
+	if (*a != *b)
 #endif
 	{
-		//With this, it's random whether two consecutive identical words are caught.
-		//Luckily, compression rate is the same for both cases, and three is always caught.
-		//(We prefer to miss two-word blocks, anyways; fewer iterations of the outer loop, as well as in the decompressor.)
-		const uint32_t* a_big=(const uint32_t*)a;
-		const uint32_t* b_big=(const uint32_t*)b;
+		// With this, it's random whether two consecutive identical words are caught.
+		// Luckily, compression rate is the same for both cases, and three is always caught.
+		// (We prefer to miss two-word blocks, anyways; fewer iterations of the outer loop, as well as in the decompressor.)
+		const uint32_t *a_big = (const uint32_t*)a;
+		const uint32_t *b_big = (const uint32_t*)b;
 		
-		while (*a_big!=*b_big)
+		while (*a_big != *b_big)
 		{
 			a_big++;
 			b_big++;
 		}
-		a=(const uint16_t*)a_big;
-		b=(const uint16_t*)b_big;
+		a = (const uint16_t*)a_big;
+		b = (const uint16_t*)b_big;
 		
-		if (a!=a_org && a[-1]==b[-1])
+		if (a != a_org && a[-1] == b[-1])
 		{
 			a--;
 			b--;
 		}
 	}
-	return a-a_org;
-}
-#endif
->>>>>>> 17484421
+	return a - a_org;
+}
 
 void state_manager_push_do(state_manager_t *state)
 {
    if (state->thisblock_valid)
    {
-      if (state->capacity<sizeof(size_t)+state->maxcompsize) return;
-
-   recheckcapacity:;
-      size_t headpos = (state->head-state->data);
-      size_t tailpos = (state->tail-state->data);
-      size_t remaining = (tailpos+state->capacity-sizeof(size_t)-headpos-1)%state->capacity + 1;
+      if (state->capacity < sizeof(size_t) + state->maxcompsize)
+         return;
+
+recheckcapacity:;
+
+      size_t headpos = state->head - state->data;
+      size_t tailpos = state->tail - state->data;
+      size_t remaining = (tailpos + state->capacity - sizeof(size_t) - headpos - 1) % state->capacity + 1;
       if (remaining <= state->maxcompsize)
       {
-         state->tail = state->data + read_size_t((uint16_t*)state->tail);
+         state->tail = state->data + read_size_t(state->tail);
          state->entries--;
          goto recheckcapacity;
       }
 
-<<<<<<< HEAD
-   for (i = 0; i < state->state_size; i++)
-   {
-      unsigned avail = state->state_size - i;
-      unsigned pos = find_mismatch(old_state + i, new_state + i, avail);
-      if (pos == avail)
-         break;
-
-      i += pos;
-
-      // If the data differs (xor != 0), we push that xor on the stack with index and xor.
-      // This can be reversed by reapplying the xor.
-      // This, if states don't really differ much, we'll save lots of space :)
-      // Hopefully this will work really well with save states.
-      uint32_t xor_ = old_state[i] ^ new_state[i];
-      old_state[i] = new_state[i];
-
-      state->buffer[state->top_ptr] = ((uint64_t)i << 32) | xor_;
-      state->top_ptr = (state->top_ptr + 1) & state->buf_size_mask;
-
-      if (state->top_ptr == state->bottom_ptr)
-         crossed = true;
-=======
-      const char *oldb = state->thisblock;
-      const char *newb = state->nextblock;
-      char *compressed = state->head+sizeof(size_t);
-
-      //Begin compression code; 'compressed' will point to the end of the compressed data (excluding the prev pointer).
+      RARCH_PERFORMANCE_INIT(gen_deltas);
+      RARCH_PERFORMANCE_START(gen_deltas);
+
+      const uint8_t *oldb = state->thisblock;
+      const uint8_t *newb = state->nextblock;
+      uint8_t *compressed = state->head + sizeof(size_t);
+
+      // Begin compression code; 'compressed' will point to the end of the compressed data (excluding the prev pointer).
       const uint16_t *old16 = (const uint16_t*)oldb;
       const uint16_t *new16 = (const uint16_t*)newb;
       uint16_t *compressed16 = (uint16_t*)compressed;
-      size_t num16s = state->blocksize/sizeof(uint16_t);
+      size_t num16s = state->blocksize / sizeof(uint16_t);
+
       while (num16s)
       {
+         size_t i;
          size_t skip = find_change(old16, new16);
 
-         if (skip >= num16s) break;
-         old16+=skip;
-         new16+=skip;
-         num16s-=skip;
+         if (skip >= num16s)
+            break;
+
+         old16 += skip;
+         new16 += skip;
+         num16s -= skip;
 
          if (skip > UINT16_MAX)
          {
             if (skip > UINT32_MAX)
             {
-               //This will make it scan the entire thing again, but it only hits on 8GB unchanged
-               //data anyways, and if you're doing that, you've got bigger problems.
+               // This will make it scan the entire thing again, but it only hits on 8GB unchanged
+               // data anyways, and if you're doing that, you've got bigger problems.
                skip = UINT32_MAX;
             }
-            *(compressed16++) = 0;
-            *(compressed16++) = skip;
-            *(compressed16++) = skip>>16;
+            *compressed16++ = 0;
+            *compressed16++ = skip;
+            *compressed16++ = skip >> 16;
             skip = 0;
             continue;
          }
 
-         size_t changed=find_same(old16, new16);
-         if (changed>UINT16_MAX) changed=UINT16_MAX;
-         *(compressed16++)=changed;
-         *(compressed16++)=skip;
-         for (int i=0;i<changed;i++) compressed16[i]=old16[i];
-         old16+=changed;
-         new16+=changed;
-         compressed16+=changed;
-         num16s-=changed;
-      }
+         size_t changed = find_same(old16, new16);
+         if (changed > UINT16_MAX)
+            changed = UINT16_MAX;
+
+         *compressed16++ = changed;
+         *compressed16++ = skip;
+
+         for (i = 0; i < changed; i++)
+            compressed16[i] = old16[i];
+
+         old16 += changed;
+         new16 += changed;
+         num16s -= changed;
+         compressed16 += changed;
+      }
+
       compressed16[0] = 0;
       compressed16[1] = 0;
       compressed16[2] = 0;
-      compressed = (char*)(compressed16+3);
-      //End compression code.
+      compressed = (uint8_t*)(compressed16 + 3);
+      // End compression code.
 
       if (compressed - state->data + state->maxcompsize > state->capacity)
       {
          compressed = state->data;
-         if (state->tail == state->data+sizeof(size_t)) state->tail = state->data + *(size_t*)state->tail;
-      }
-      write_size_t((uint16_t*)compressed, state->head-state->data);
+         if (state->tail == state->data + sizeof(size_t))
+            state->tail = state->data + read_size_t(state->tail);
+      }
+      write_size_t(compressed, state->head-state->data);
       compressed += sizeof(size_t);
-      write_size_t((uint16_t*)state->head, compressed-state->data);
+      write_size_t(state->head, compressed-state->data);
       state->head = compressed;
+
+      RARCH_PERFORMANCE_STOP(gen_deltas);
    }
    else
-   {
       state->thisblock_valid = true;
->>>>>>> 17484421
-   }
-
-   char *swap = state->thisblock;
+
+   uint8_t *swap = state->thisblock;
    state->thisblock = state->nextblock;
    state->nextblock = swap;
 
    state->entries++;
-
    return;
 }
 
-void state_manager_capacity(state_manager_t *state, unsigned int * entries, size_t * bytes, bool * full)
-{
-<<<<<<< HEAD
-   RARCH_PERFORMANCE_INIT(gen_delta);
-   RARCH_PERFORMANCE_START(gen_delta);
-   generate_delta(state, data);
-   RARCH_PERFORMANCE_STOP(gen_delta);
-
-   state->first_pop = true;
-=======
-   size_t headpos = (state->head-state->data);
-   size_t tailpos = (state->tail-state->data);
-   size_t remaining = (tailpos+state->capacity-sizeof(size_t)-headpos-1)%state->capacity + 1;
->>>>>>> 17484421
-
-   if (entries) *entries = state->entries;
-   if (bytes) *bytes = (state->capacity-remaining);
-   if (full) *full = (remaining<=state->maxcompsize*2);
+void state_manager_capacity(state_manager_t *state, unsigned *entries, size_t *bytes, bool *full)
+{
+   size_t headpos = state->head - state->data;
+   size_t tailpos = state->tail - state->data;
+   size_t remaining = (tailpos + state->capacity - sizeof(size_t) - headpos - 1) % state->capacity + 1;
+
+   if (entries)
+      *entries = state->entries;
+   if (bytes)
+      *bytes = state->capacity-remaining;
+   if (full)
+      *full = remaining <= state->maxcompsize * 2;
 }