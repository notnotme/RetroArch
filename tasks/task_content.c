/*  RetroArch - A frontend for libretro.
 *  Copyright (C) 2011-2016 - Daniel De Matteis
 *
 *  RetroArch is free software: you can redistribute it and/or modify it under the terms
 *  of the GNU General Public License as published by the Free Software Found-
 *  ation, either version 3 of the License, or (at your option) any later version.
 *
 *  RetroArch is distributed in the hope that it will be useful, but WITHOUT ANY WARRANTY;
 *  without even the implied warranty of MERCHANTABILITY or FITNESS FOR A PARTICULAR
 *  PURPOSE.  See the GNU General Public License for more details.
 *
 *  You should have received a copy of the GNU General Public License along with RetroArch.
 *  If not, see <http://www.gnu.org/licenses/>.
 */

/* TODO/FIXME - turn this into actual task */

#include <stdio.h>
#include <stdint.h>
#include <stdlib.h>
#include <sys/types.h>
#include <string.h>
#include <time.h>
#include <errno.h>

#include <file/file_path.h>
#include <string/stdstring.h>

#ifdef HAVE_CONFIG_H
#include "../config.h"
#endif

#ifdef HAVE_MENU
#include "../menu/menu_driver.h"
#include "../menu/menu_display.h"
#include "../menu/menu_content.h"
#endif

#include "tasks_internal.h"

#include "../command.h"
#include "../content.h"
#include "../defaults.h"
#include "../configuration.h"
#include "../frontend/frontend.h"
#include "../paths.h"
#include "../retroarch.h"
#include "../verbosity.h"

#ifdef _WIN32
#ifdef _XBOX
#include <xtl.h>
#define setmode _setmode
#define INVALID_FILE_ATTRIBUTES -1
#else
#include <io.h>
#include <fcntl.h>
#include <windows.h>
#endif
#endif

#include <boolean.h>

#include <encodings/utf.h>
#include <compat/strl.h>
#include <compat/posix_string.h>
#include <file/file_path.h>
#ifdef HAVE_COMPRESSION
#include <file/archive_file.h>
#endif
#include <string/stdstring.h>

#include <retro_miscellaneous.h>
#include <streams/file_stream.h>
#include <retro_stat.h>
#include <retro_assert.h>

#include <lists/string_list.h>
#include <string/stdstring.h>

#include "../msg_hash.h"
#include "../content.h"
#include "../dynamic.h"
#include "../patch.h"
#include "../runloop.h"
#include "../retroarch.h"
#include "../file_path_special.h"
#include "../core.h"
#include "../dirs.h"
#include "../paths.h"
#include "../verbosity.h"

#ifdef HAVE_CHEEVOS
#include "../cheevos.h"
#endif

typedef struct content_stream
{
   uint32_t a;
   const uint8_t *b;
   size_t c;
   uint32_t crc;
} content_stream_t;

static const struct file_archive_file_backend *stream_backend = NULL;
static struct string_list *temporary_content                  = NULL;
static bool _content_is_inited                                = false;
static bool core_does_not_need_content                        = false;
static uint32_t content_crc                                   = 0;

<<<<<<< HEAD
=======
#ifdef HAVE_COMPRESSION
/**
 * filename_split_archive:
 * @str              : filename to turn into a string list
 *
 * Creates a new string list based on filename @path, delimited by a hash (#).
 *
 * Returns: new string list if successful, otherwise NULL.
 */
static struct string_list *filename_split_archive(const char *path)
{
   union string_list_elem_attr attr;
   struct string_list *list = string_list_new();
   const char *delim        = NULL;

   memset(&attr, 0, sizeof(attr));

   delim = path_get_archive_delim(path);

   if (delim)
   {
      /* add archive path to list first */
      if (!string_list_append_n(list, path, delim - path, attr))
         goto error;

      /* now add the path within the archive */
      delim++;

      if (*delim)
      {
         if (!string_list_append(list, delim, attr))
            goto error;
      }
   }
   else
      if (!string_list_append(list, path, attr))
         goto error;

   return list;

error:
   string_list_free(list);
   return NULL;
}

#ifdef HAVE_7ZIP
static bool utf16_to_char(uint8_t **utf_data,
      size_t *dest_len, const uint16_t *in)
{
   unsigned len    = 0;

   while (in[len] != '\0')
      len++;

   utf16_conv_utf8(NULL, dest_len, in, len);
   *dest_len  += 1;
   *utf_data   = (uint8_t*)malloc(*dest_len);
   if (*utf_data == 0)
      return false;

   return utf16_conv_utf8(*utf_data, dest_len, in, len);
}

static bool utf16_to_char_string(const uint16_t *in, char *s, size_t len)
{
   size_t     dest_len  = 0;
   uint8_t *utf16_data  = NULL;
   bool            ret  = utf16_to_char(&utf16_data, &dest_len, in);

   if (ret)
   {
      utf16_data[dest_len] = 0;
      strlcpy(s, (const char*)utf16_data, len);
   }

   free(utf16_data);
   utf16_data = NULL;

   return ret;
}

/* Extract the relative path (needle) from a 7z archive
 * (path) and allocate a buf for it to write it in.
 * If optional_outfile is set, extract to that instead
 * and don't allocate buffer.
 */
static int content_7zip_file_read(
      const char *path,
      const char *needle, void **buf,
      const char *optional_outfile)
{
   CFileInStream archiveStream;
   CLookToRead lookStream;
   ISzAlloc allocImp;
   ISzAlloc allocTempImp;
   CSzArEx db;
   uint8_t *output      = 0;
   long outsize         = -1;

   /*These are the allocation routines.
    * Currently using the non-standard 7zip choices. */
   allocImp.Alloc       = SzAlloc;
   allocImp.Free        = SzFree;
   allocTempImp.Alloc   = SzAllocTemp;
   allocTempImp.Free    = SzFreeTemp;

   if (InFile_Open(&archiveStream.file, path))
   {
      RARCH_ERR("Could not open %s as 7z archive\n.", path);
      return -1;
   }

   FileInStream_CreateVTable(&archiveStream);
   LookToRead_CreateVTable(&lookStream, False);
   lookStream.realStream = &archiveStream.s;
   LookToRead_Init(&lookStream);
   CrcGenerateTable();
   SzArEx_Init(&db);

   if (SzArEx_Open(&db, &lookStream.s, &allocImp, &allocTempImp) == SZ_OK)
   {
      uint32_t i;
      bool file_found      = false;
      uint16_t *temp       = NULL;
      size_t temp_size     = 0;
      uint32_t block_index = 0xFFFFFFFF;
      SRes res             = SZ_OK;

      for (i = 0; i < db.db.NumFiles; i++)
      {
         size_t len;
         char infile[PATH_MAX_LENGTH] = {0};
         size_t offset                = 0;
         size_t outSizeProcessed      = 0;
         const CSzFileItem    *f      = db.db.Files + i;

         /* We skip over everything which is not a directory.
          * FIXME: Why continue then if f->IsDir is true?*/
         if (f->IsDir)
            continue;

         len = SzArEx_GetFileNameUtf16(&db, i, NULL);

         if (len > temp_size)
         {
            free(temp);
            temp_size = len;
            temp = (uint16_t *)malloc(temp_size * sizeof(temp[0]));

            if (temp == 0)
            {
               res = SZ_ERROR_MEM;
               break;
            }
         }

         SzArEx_GetFileNameUtf16(&db, i, temp);
         res = SZ_ERROR_FAIL;
         if (temp)
            res = utf16_to_char_string(temp, infile, sizeof(infile))
               ? SZ_OK : SZ_ERROR_FAIL;

         if (string_is_equal(infile, needle))
         {
            size_t output_size   = 0;

            RARCH_LOG_OUTPUT("Opened archive %s. Now trying to extract %s\n",
                  path, needle);

            /* C LZMA SDK does not support chunked extraction - see here:
             * sourceforge.net/p/sevenzip/discussion/45798/thread/6fb59aaf/
             * */
            file_found = true;
            res = SzArEx_Extract(&db, &lookStream.s, i, &block_index,
                  &output, &output_size, &offset, &outSizeProcessed,
                  &allocImp, &allocTempImp);

            if (res != SZ_OK)
               break; /* This goes to the error section. */

            outsize = outSizeProcessed;

            if (optional_outfile != NULL)
            {
               const void *ptr = (const void*)(output + offset);

               if (!filestream_write_file(optional_outfile, ptr, outsize))
               {
                  RARCH_ERR("Could not open outfilepath %s.\n",
                        optional_outfile);
                  res        = SZ_OK;
                  file_found = true;
                  outsize    = -1;
               }
            }
            else
            {
               /*We could either use the 7Zip allocated buffer,
                * or create our own and use it.
                * We would however need to realloc anyways, because RetroArch
                * expects a \0 at the end, therefore we allocate new,
                * copy and free the old one. */
               *buf = malloc(outsize + 1);
               ((char*)(*buf))[outsize] = '\0';
               memcpy(*buf,output + offset,outsize);
            }
            break;
         }
      }

      free(temp);
      IAlloc_Free(&allocImp, output);

      if (!(file_found && res == SZ_OK))
      {
         /* Error handling */
         if (!file_found)
            RARCH_ERR("%s: %s in %s.\n",
                  msg_hash_to_str(MSG_FILE_NOT_FOUND),
                  needle, path);

         RARCH_ERR("Failed to open compressed file inside 7zip archive.\n");

         outsize    = -1;
      }
   }

   SzArEx_Free(&db, &allocImp);
   File_Close(&archiveStream.file);

   return outsize;
}

static struct string_list *compressed_7zip_file_list_new(
      const char *path, const char* ext)
{
   CFileInStream archiveStream;
   CLookToRead lookStream;
   ISzAlloc allocImp;
   ISzAlloc allocTempImp;
   CSzArEx db;
   size_t temp_size             = 0;
   struct string_list     *list = NULL;

   /* These are the allocation routines - currently using
    * the non-standard 7zip choices. */
   allocImp.Alloc     = SzAlloc;
   allocImp.Free      = SzFree;
   allocTempImp.Alloc = SzAllocTemp;
   allocTempImp.Free  = SzFreeTemp;

   if (InFile_Open(&archiveStream.file, path))
   {
      RARCH_ERR("Could not open as 7zip archive: %s.\n",path);
      return NULL;
   }

   list = string_list_new();

   if (!list)
   {
      File_Close(&archiveStream.file);
      return NULL;
   }

   FileInStream_CreateVTable(&archiveStream);
   LookToRead_CreateVTable(&lookStream, False);
   lookStream.realStream = &archiveStream.s;
   LookToRead_Init(&lookStream);
   CrcGenerateTable();
   SzArEx_Init(&db);

   if (SzArEx_Open(&db, &lookStream.s, &allocImp, &allocTempImp) == SZ_OK)
   {
      uint32_t i;
      struct string_list *ext_list = ext ? string_split(ext, "|"): NULL;
      SRes res                     = SZ_OK;
      uint16_t *temp               = NULL;

      for (i = 0; i < db.db.NumFiles; i++)
      {
         union string_list_elem_attr attr;
         char infile[PATH_MAX_LENGTH] = {0};
         const char *file_ext         = NULL;
         size_t                   len = 0;
         bool supported_by_core       = false;
         const CSzFileItem         *f = db.db.Files + i;

         /* we skip over everything, which is a directory. */
         if (f->IsDir)
            continue;

         len = SzArEx_GetFileNameUtf16(&db, i, NULL);

         if (len > temp_size)
         {
            free(temp);
            temp_size = len;
            temp      = (uint16_t *)malloc(temp_size * sizeof(temp[0]));

            if (temp == 0)
            {
               res = SZ_ERROR_MEM;
               break;
            }
         }

         SzArEx_GetFileNameUtf16(&db, i, temp);
         res      = SZ_ERROR_FAIL;

         if (temp)
            res      = utf16_to_char_string(temp, infile, sizeof(infile))
               ? SZ_OK : SZ_ERROR_FAIL;

         file_ext = path_get_extension(infile);

         if (string_list_find_elem_prefix(ext_list, ".", file_ext))
            supported_by_core = true;

         /*
          * Currently we only support files without subdirs in the archives.
          * Folders are not supported (differences between win and lin.
          * Archives within archives should imho never be supported.
          */

         if (!supported_by_core)
            continue;

         attr.i = RARCH_COMPRESSED_FILE_IN_ARCHIVE;

         if (!string_list_append(list, infile, attr))
         {
            res = SZ_ERROR_MEM;
            break;
         }
      }

      string_list_free(ext_list);
      free(temp);

      if (res != SZ_OK)
      {
         /* Error handling */
         RARCH_ERR("Failed to open compressed_file: \"%s\"\n", path);

         string_list_free(list);
         list = NULL;
      }
   }

   SzArEx_Free(&db, &allocImp);
   File_Close(&archiveStream.file);

   return list;
}
#endif

#ifdef HAVE_ZLIB
struct decomp_state
{
   char *opt_file;
   char *needle;
   void **buf;
   size_t size;
   bool found;
};

static bool content_zip_file_decompressed_handle(
      file_archive_file_handle_t *handle,
      const uint8_t *cdata, uint32_t csize,
      uint32_t size, uint32_t crc32)
{
   int ret   = 0;

   handle->backend = file_archive_get_default_file_backend();

   if (!handle->backend)
      goto error;

   if (!handle->backend->stream_decompress_data_to_file_init(
            handle, cdata, csize, size))
      return false;

   do{
      ret = handle->backend->stream_decompress_data_to_file_iterate(
            handle->stream);
   }while(ret == 0);

   handle->real_checksum = handle->backend->stream_crc_calculate(0,
         handle->data, size);

   if (handle->real_checksum != crc32)
   {
      RARCH_ERR("%s\n",
            msg_hash_to_str(MSG_INFLATED_CHECKSUM_DID_NOT_MATCH_CRC32));
      goto error;
   }

   if (handle->stream)
      free(handle->stream);

   return true;

error:
   if (handle->stream)
      free(handle->stream);
   if (handle->data)
      free(handle->data);

   handle->stream = NULL;
   handle->data   = NULL;

   return false;
}

/* Extract the relative path (needle) from a
 * ZIP archive (path) and allocate a buffer for it to write it in.
 *
 * optional_outfile if not NULL will be used to extract the file to.
 * buf will be 0 then.
 */

static int content_zip_file_decompressed(
      const char *name, const char *valid_exts,
      const uint8_t *cdata, unsigned cmode,
      uint32_t csize, uint32_t size,
      uint32_t crc32, void *userdata)
{
   struct decomp_state *st = (struct decomp_state*)userdata;

   /* Ignore directories. */
   if (name[strlen(name) - 1] == '/' || name[strlen(name) - 1] == '\\')
      return 1;

   RARCH_LOG("[deflate] Path: %s, CRC32: 0x%x\n", name, crc32);

   if (strstr(name, st->needle))
   {
      bool goto_error = false;
      file_archive_file_handle_t handle = {0};

      st->found = true;

      if (content_zip_file_decompressed_handle(&handle,
               cdata, csize, size, crc32))
      {
         if (st->opt_file != 0)
         {
            /* Called in case core has need_fullpath enabled. */
            char *buf       = (char*)malloc(size);

            if (buf)
            {
               RARCH_LOG("%s: %s\n",
                     msg_hash_to_str(MSG_EXTRACTING_FILE),
                     st->opt_file);
               memcpy(buf, handle.data, size);

               if (!filestream_write_file(st->opt_file, buf, size))
                  goto_error = true;
            }

            free(buf);

            st->size = 0;
         }
         else
         {
            /* Called in case core has need_fullpath disabled.
             * Will copy decompressed content directly into
             * RetroArch's ROM buffer. */
            *st->buf = malloc(size);
            memcpy(*st->buf, handle.data, size);

            st->size = size;
         }
      }

      if (handle.data)
         free(handle.data);

      if (goto_error)
         return 0;
   }

   return 1;
}

static int content_zip_file_read(
      const char *path,
      const char *needle, void **buf,
      const char* optional_outfile)
{
   file_archive_transfer_t zlib;
   struct decomp_state st;
   bool returnerr = true;
   int ret        = 0;

   zlib.type      = ZLIB_TRANSFER_INIT;

   st.needle      = NULL;
   st.opt_file    = NULL;
   st.found       = false;
   st.buf         = buf;

   if (needle)
      st.needle   = strdup(needle);
   if (optional_outfile)
      st.opt_file = strdup(optional_outfile);

   do
   {
      ret = file_archive_parse_file_iterate(&zlib, &returnerr, path,
            "", content_zip_file_decompressed, &st);
      if (!returnerr)
         break;
   }while(ret == 0 && !st.found);

   file_archive_parse_file_iterate_stop(&zlib);

   if (st.opt_file)
      free(st.opt_file);
   if (st.needle)
      free(st.needle);

   if (!st.found)
      return -1;

   return st.size;
}
#endif

#endif

#ifdef HAVE_COMPRESSION
/* Generic compressed file loader.
 * Extracts to buf, unless optional_filename != 0
 * Then extracts to optional_filename and leaves buf alone.
 */
static int content_file_compressed_read(
      const char * path, void **buf,
      const char* optional_filename, ssize_t *length)
{
   int ret                            = 0;
   const char* file_ext               = NULL;
   struct string_list *str_list       = filename_split_archive(path);

   /* Safety check.
    * If optional_filename and optional_filename
    * exists, we simply return 0,
    * hoping that optional_filename is the
    * same as requested.
    */
   if (optional_filename && path_file_exists(optional_filename))
   {
      *length = 0;
      string_list_free(str_list);
      return 1;
   }

   /* We assure that there is something after the '#' symbol.
    *
    * This error condition happens for example, when
    * path = /path/to/file.7z, or
    * path = /path/to/file.7z#
    */
   if (str_list->size <= 1)
      goto error;

#if defined(HAVE_7ZIP) || defined(HAVE_ZLIB)
   file_ext        = path_get_extension(str_list->elems[0].data);
#endif

#ifdef HAVE_7ZIP
   if (string_is_equal_noncase(file_ext, "7z"))
   {
      *length = content_7zip_file_read(str_list->elems[0].data,
            str_list->elems[1].data, buf, optional_filename);
      if (*length != -1)
         ret = 1;
   }
#endif
#ifdef HAVE_ZLIB
   if (string_is_equal_noncase(file_ext, "zip"))
   {
      *length        = content_zip_file_read(str_list->elems[0].data,
            str_list->elems[1].data, buf, optional_filename);
      if (*length != -1)
         ret = 1;
   }
#endif

   string_list_free(str_list);
   return ret;

error:
   RARCH_ERR("Could not extract string and substring from "
         ": %s.\n", path);
   string_list_free(str_list);
   *length = 0;
   return 0;
}
#endif

>>>>>>> 42cba656
/**
 * content_file_read:
 * @path             : path to file.
 * @buf              : buffer to allocate and read the contents of the
 *                     file into. Needs to be freed manually.
 * @length           : Number of items read, -1 on error.
 *
<<<<<<< HEAD
 * Read the contents of a file into @buf. Will call file_archive_compressed_read
=======
 * Read the contents of a file into @buf. Will call content_file_compressed_read
>>>>>>> 42cba656
 * if path contains a compressed file, otherwise will call filestream_read_file().
 *
 * Returns: 1 if file read, 0 on error.
 */
static int content_file_read(const char *path, void **buf, ssize_t *length)
{
#ifdef HAVE_COMPRESSION
   if (path_contains_compressed_file(path))
   {
      if (file_archive_compressed_read(path, buf, NULL, length))
         return 1;
   }
#endif
   return filestream_read_file(path, buf, length);
}

static void check_defaults_dir_create_dir(const char *path)
{
   char new_path[PATH_MAX_LENGTH] = {0};
   fill_pathname_expand_special(new_path,
         path, sizeof(new_path));

   if (path_is_directory(new_path))
      return;
   path_mkdir(new_path);
}

static void check_default_dirs(void)
{
   /* early return for people with a custom folder setup
      so it doesn't create unnecessary directories
    */
   if (path_file_exists("custom.ini"))
      return;

   if (!string_is_empty(g_defaults.dir.core_assets))
      check_defaults_dir_create_dir(g_defaults.dir.core_assets);
   if (!string_is_empty(g_defaults.dir.remap))
      check_defaults_dir_create_dir(g_defaults.dir.remap);
   if (!string_is_empty(g_defaults.dir.screenshot))
      check_defaults_dir_create_dir(g_defaults.dir.screenshot);
   if (!string_is_empty(g_defaults.dir.core))
      check_defaults_dir_create_dir(g_defaults.dir.core);
   if (!string_is_empty(g_defaults.dir.autoconfig))
      check_defaults_dir_create_dir(g_defaults.dir.autoconfig);
   if (!string_is_empty(g_defaults.dir.audio_filter))
      check_defaults_dir_create_dir(g_defaults.dir.audio_filter);
   if (!string_is_empty(g_defaults.dir.video_filter))
      check_defaults_dir_create_dir(g_defaults.dir.video_filter);
   if (!string_is_empty(g_defaults.dir.assets))
      check_defaults_dir_create_dir(g_defaults.dir.assets);
   if (!string_is_empty(g_defaults.dir.playlist))
      check_defaults_dir_create_dir(g_defaults.dir.playlist);
   if (!string_is_empty(g_defaults.dir.core))
      check_defaults_dir_create_dir(g_defaults.dir.core);
   if (!string_is_empty(g_defaults.dir.core_info))
      check_defaults_dir_create_dir(g_defaults.dir.core_info);
   if (!string_is_empty(g_defaults.dir.overlay))
      check_defaults_dir_create_dir(g_defaults.dir.overlay);
   if (!string_is_empty(g_defaults.dir.port))
      check_defaults_dir_create_dir(g_defaults.dir.port);
   if (!string_is_empty(g_defaults.dir.shader))
      check_defaults_dir_create_dir(g_defaults.dir.shader);
   if (!string_is_empty(g_defaults.dir.savestate))
      check_defaults_dir_create_dir(g_defaults.dir.savestate);
   if (!string_is_empty(g_defaults.dir.sram))
      check_defaults_dir_create_dir(g_defaults.dir.sram);
   if (!string_is_empty(g_defaults.dir.system))
      check_defaults_dir_create_dir(g_defaults.dir.system);
   if (!string_is_empty(g_defaults.dir.resampler))
      check_defaults_dir_create_dir(g_defaults.dir.resampler);
   if (!string_is_empty(g_defaults.dir.menu_config))
      check_defaults_dir_create_dir(g_defaults.dir.menu_config);
   if (!string_is_empty(g_defaults.dir.content_history))
      check_defaults_dir_create_dir(g_defaults.dir.content_history);
   if (!string_is_empty(g_defaults.dir.cache))
      check_defaults_dir_create_dir(g_defaults.dir.cache);
   if (!string_is_empty(g_defaults.dir.database))
      check_defaults_dir_create_dir(g_defaults.dir.database);
   if (!string_is_empty(g_defaults.dir.cursor))
      check_defaults_dir_create_dir(g_defaults.dir.cursor);
   if (!string_is_empty(g_defaults.dir.cheats))
      check_defaults_dir_create_dir(g_defaults.dir.cheats);
   if (!string_is_empty(g_defaults.dir.thumbnails))
      check_defaults_dir_create_dir(g_defaults.dir.thumbnails);
}

bool content_push_to_history_playlist(
      void *data,
      const char *path,
      const char *core_name,
      const char *core_path)
{
   playlist_t *playlist   = (playlist_t*)data;
   settings_t *settings   = config_get_ptr();

   /* If the history list is not enabled, early return. */
   if (!settings->history_list_enable)
      return false;
   if (!playlist)
      return false;

   return playlist_push(playlist,
         path,
         NULL,
         core_path,
         core_name,
         NULL,
         NULL);
}

/**
 * content_load_init_wrap:
 * @args                 : Input arguments.
 * @argc                 : Count of arguments.
 * @argv                 : Arguments.
 *
 * Generates an @argc and @argv pair based on @args
 * of type rarch_main_wrap.
 **/
static void content_load_init_wrap(
      const struct rarch_main_wrap *args,
      int *argc, char **argv)
{
#ifdef HAVE_FILE_LOGGER
   int i;
#endif

   *argc = 0;
   argv[(*argc)++] = strdup("retroarch");

#ifdef HAVE_DYNAMIC
   if (!args->no_content)
   {
#endif
      if (args->content_path)
      {
         RARCH_LOG("Using content: %s.\n", args->content_path);
         argv[(*argc)++] = strdup(args->content_path);
      }
#ifdef HAVE_MENU
      else
      {
         RARCH_LOG("%s\n",
               msg_hash_to_str(MSG_NO_CONTENT_STARTING_DUMMY_CORE));
         argv[(*argc)++] = strdup("--menu");
      }
#endif
#ifdef HAVE_DYNAMIC
   }
#endif

   if (args->sram_path)
   {
      argv[(*argc)++] = strdup("-s");
      argv[(*argc)++] = strdup(args->sram_path);
   }

   if (args->state_path)
   {
      argv[(*argc)++] = strdup("-S");
      argv[(*argc)++] = strdup(args->state_path);
   }

   if (args->config_path)
   {
      argv[(*argc)++] = strdup("-c");
      argv[(*argc)++] = strdup(args->config_path);
   }

#ifdef HAVE_DYNAMIC
   if (args->libretro_path)
   {
      argv[(*argc)++] = strdup("-L");
      argv[(*argc)++] = strdup(args->libretro_path);
   }
#endif

   if (args->verbose)
      argv[(*argc)++] = strdup("-v");

#ifdef HAVE_FILE_LOGGER
   for (i = 0; i < *argc; i++)
      RARCH_LOG("arg #%d: %s\n", i, argv[i]);
#endif
}

#define MAX_ARGS 32

/**
 * content_load:
 *
 * Loads content file and starts up RetroArch.
 * If no content file can be loaded, will start up RetroArch
 * as-is.
 *
 * Returns: false (0) if retroarch_main_init failed,
 * otherwise true (1).
 **/
static bool content_load(content_ctx_info_t *info)
{
   unsigned i;
   bool retval                       = true;
   int rarch_argc                    = 0;
   char *rarch_argv[MAX_ARGS]        = {NULL};
   char *argv_copy [MAX_ARGS]        = {NULL};
   char **rarch_argv_ptr             = (char**)info->argv;
   int *rarch_argc_ptr               = (int*)&info->argc;
   struct rarch_main_wrap *wrap_args = (struct rarch_main_wrap*)
      calloc(1, sizeof(*wrap_args));

   if (!wrap_args)
      return false;

   retro_assert(wrap_args);

   if (info->environ_get)
      info->environ_get(rarch_argc_ptr,
            rarch_argv_ptr, info->args, wrap_args);

   if (wrap_args->touched)
   {
      content_load_init_wrap(wrap_args, &rarch_argc, rarch_argv);
      memcpy(argv_copy, rarch_argv, sizeof(rarch_argv));
      rarch_argv_ptr = (char**)rarch_argv;
      rarch_argc_ptr = (int*)&rarch_argc;
   }

   rarch_ctl(RARCH_CTL_MAIN_DEINIT, NULL);

   wrap_args->argc = *rarch_argc_ptr;
   wrap_args->argv = rarch_argv_ptr;

   if (!retroarch_main_init(wrap_args->argc, wrap_args->argv))
   {
      retval = false;
      goto error;
   }

#ifdef HAVE_MENU
   menu_driver_ctl(RARCH_MENU_CTL_SHADER_MANAGER_INIT, NULL);
#endif
   command_event(CMD_EVENT_HISTORY_INIT, NULL);
   command_event(CMD_EVENT_RESUME, NULL);
   command_event(CMD_EVENT_VIDEO_SET_ASPECT_RATIO, NULL);

   check_default_dirs();

   frontend_driver_process_args(rarch_argc_ptr, rarch_argv_ptr);
   frontend_driver_content_loaded();

error:
   for (i = 0; i < ARRAY_SIZE(argv_copy); i++)
      free(argv_copy[i]);
   free(wrap_args);
   return retval;
}

/**
 * read_content_file:
 * @path         : buffer of the content file.
 * @buf          : size   of the content file.
 * @length       : size of the content file that has been read from.
 *
 * Read the content file. If read into memory, also performs soft patching
 * (see patch_content function) in case soft patching has not been
 * blocked by the enduser.
 *
 * Returns: true if successful, false on error.
 **/
static bool read_content_file(unsigned i, const char *path, void **buf,
      ssize_t *length)
{
#ifdef HAVE_ZLIB
   content_stream_t stream_info;
   uint32_t *content_crc_ptr = NULL;
#endif
   uint8_t *ret_buf          = NULL;
   global_t *global          = global_get_ptr();

   RARCH_LOG("%s: %s.\n",
         msg_hash_to_str(MSG_LOADING_CONTENT_FILE), path);
   if (!content_file_read(path, (void**) &ret_buf, length))
      return false;

   if (*length < 0)
      return false;

   if (i != 0)
      return true;

   /* Attempt to apply a patch. */
   if (!global->patch.block_patch)
      patch_content(&ret_buf, length);

#ifdef HAVE_ZLIB
   content_get_crc(&content_crc_ptr);

   stream_info.a = 0;
   stream_info.b = ret_buf;
   stream_info.c = *length;

   if (!stream_backend)
      stream_backend = file_archive_get_zlib_file_backend();
   stream_info.crc = stream_backend->stream_crc_calculate(
         stream_info.a, stream_info.b, stream_info.c);
   *content_crc_ptr = stream_info.crc;

   RARCH_LOG("CRC32: 0x%x .\n", (unsigned)*content_crc_ptr);
#endif
   *buf = ret_buf;

   return true;
}

/**
 * dump_to_file_desperate:
 * @data         : pointer to data buffer.
 * @size         : size of @data.
 * @type         : type of file to be saved.
 *
 * Attempt to save valuable RAM data somewhere.
 **/
bool dump_to_file_desperate(const void *data,
      size_t size, unsigned type)
{
   time_t time_;
   char timebuf[256]                      = {0};
   char application_data[PATH_MAX_LENGTH] = {0};
   char path[PATH_MAX_LENGTH]             = {0};

   if (!fill_pathname_application_data(application_data,
            sizeof(application_data)))
      return false;

   snprintf(path, sizeof(path), "%s/RetroArch-recovery-%u",
      application_data, type);

   time(&time_);

   strftime(timebuf, sizeof(timebuf), "%Y-%m-%d-%H-%M-%S", localtime(&time_));
   strlcat(path, timebuf, sizeof(path));

   if (!filestream_write_file(path, data, size))
      return false;

   RARCH_WARN("Succeeded in saving RAM data to \"%s\".\n", path);
   return true;
}

/* Load the content into memory. */
static bool load_content_into_memory(
      struct retro_game_info *info,
      unsigned i,
      const char *path)
{
   ssize_t len;
   bool ret = false;

   if (i == 0)
   {
      /* First content file is significant, attempt to do patching,
       * CRC checking, etc. */
      ret = read_content_file(i, path, (void**)&info->data, &len);
   }
   else
      ret = content_file_read(path, (void**)&info->data, &len);

   if (!ret || len < 0)
      goto error;

   info->size = len;

   return true;

error:
   RARCH_ERR("%s \"%s\".\n",
         msg_hash_to_str(MSG_COULD_NOT_READ_CONTENT_FILE),
         path);
   return false;
}

#ifdef HAVE_COMPRESSION
static bool load_content_from_compressed_archive(
      struct string_list *temporary_content,
      struct retro_game_info *info, unsigned i,
      struct string_list* additional_path_allocs,
      bool need_fullpath, const char *path)
{
   union string_list_elem_attr attributes;
   char new_path[PATH_MAX_LENGTH]    = {0};
   char new_basedir[PATH_MAX_LENGTH] = {0};
   ssize_t new_path_len              = 0;
   bool ret                          = false;
   rarch_system_info_t      *sys_info= NULL;
   settings_t *settings              = config_get_ptr();

   runloop_ctl(RUNLOOP_CTL_SYSTEM_INFO_GET, &sys_info);

   if (sys_info && sys_info->info.block_extract)
      return true;
   if (!need_fullpath || !path_contains_compressed_file(path))
      return true;

   RARCH_LOG("Compressed file in case of need_fullpath."
         " Now extracting to temporary directory.\n");

   strlcpy(new_basedir, settings->directory.cache,
         sizeof(new_basedir));

   if (string_is_empty(new_basedir) || !path_is_directory(new_basedir))
   {
      RARCH_WARN("Tried extracting to cache directory, but "
            "cache directory was not set or found. "
            "Setting cache directory to directory "
            "derived by basename...\n");
      fill_pathname_basedir(new_basedir, path,
            sizeof(new_basedir));
   }

   attributes.i = 0;
   fill_pathname_join(new_path, new_basedir,
         path_basename(path), sizeof(new_path));

   ret = file_archive_compressed_read(path, NULL, new_path, &new_path_len);

   if (!ret || new_path_len < 0)
   {
      RARCH_ERR("%s \"%s\".\n",
            msg_hash_to_str(MSG_COULD_NOT_READ_CONTENT_FILE),
            path);
      return false;
   }

   string_list_append(additional_path_allocs, new_path, attributes);
   info[i].path =
      additional_path_allocs->elems[additional_path_allocs->size -1 ].data;

   if (!string_list_append(temporary_content, new_path, attributes))
      return false;

   return true;
}
#endif

/**
 * load_content:
 * @special          : subsystem of content to be loaded. Can be NULL.
 * content           :
 *
 * Load content file (for libretro core).
 *
 * Returns : true if successful, otherwise false.
 **/
static bool load_content(
      struct string_list *temporary_content,
      struct retro_game_info *info,
      const struct string_list *content,
      const struct retro_subsystem_info *special,
      struct string_list* additional_path_allocs
      )
{
   unsigned i;
   retro_ctx_load_content_info_t load_info;

   if (!info || !additional_path_allocs)
      return false;

   for (i = 0; i < content->size; i++)
   {
      int         attr     = content->elems[i].attr.i;
      bool need_fullpath   = attr & 2;
      bool require_content = attr & 4;
      const char *path     = content->elems[i].data;

      if (require_content && string_is_empty(path))
      {
         RARCH_LOG("%s\n",
               msg_hash_to_str(MSG_ERROR_LIBRETRO_CORE_REQUIRES_CONTENT));
         return false;
      }

      info[i].path = NULL;

      if (!string_is_empty(path))
         info[i].path = path;

      if (!need_fullpath && !string_is_empty(path))
      {
         if (!load_content_into_memory(&info[i], i, path))
            return false;
      }
      else
      {
         RARCH_LOG("%s\n",
               msg_hash_to_str(
                  MSG_CONTENT_LOADING_SKIPPED_IMPLEMENTATION_WILL_DO_IT));

#ifdef HAVE_COMPRESSION
         if (!load_content_from_compressed_archive(
                  temporary_content,
                  &info[i], i,
                  additional_path_allocs, need_fullpath, path))
            return false;
#endif
      }
   }

   load_info.content = content;
   load_info.special = special;
   load_info.info    = info;

   if (!core_load_game(&load_info))
   {
      RARCH_ERR("%s.\n", msg_hash_to_str(MSG_FAILED_TO_LOAD_CONTENT));
      return false;
   }

#ifdef HAVE_CHEEVOS
   if (!special)
   {
      const void *load_data = NULL;

      cheevos_set_cheats();

      if (!string_is_empty(content->elems[0].data))
         load_data = info;
      cheevos_load(load_data);
   }
#endif

   return true;
}

static const struct retro_subsystem_info *init_content_file_subsystem(
      bool *ret, rarch_system_info_t *system)
{
   global_t *global = global_get_ptr();
   const struct retro_subsystem_info *special =
      libretro_find_subsystem_info(system->subsystem.data,
         system->subsystem.size, global->subsystem);

   if (!special)
   {
      RARCH_ERR(
            "Failed to find subsystem \"%s\" in libretro implementation.\n",
            global->subsystem);
      goto error;
   }

   if (special->num_roms && !global->subsystem_fullpaths)
   {
      RARCH_ERR("%s\n",
            msg_hash_to_str(MSG_ERROR_LIBRETRO_CORE_REQUIRES_SPECIAL_CONTENT));
      goto error;
   }
   else if (special->num_roms && special->num_roms
         != global->subsystem_fullpaths->size)
   {
      RARCH_ERR("Libretro core requires %u content files for "
            "subsystem \"%s\", but %u content files were provided.\n",
            special->num_roms, special->desc,
            (unsigned)global->subsystem_fullpaths->size);
      goto error;
   }
   else if (!special->num_roms && global->subsystem_fullpaths
         && global->subsystem_fullpaths->size)
   {
      RARCH_ERR("Libretro core takes no content for subsystem \"%s\", "
            "but %u content files were provided.\n",
            special->desc,
            (unsigned)global->subsystem_fullpaths->size);
      goto error;
   }

   *ret = true;
   return special;

error:
   *ret = false;
   return NULL;
}

#ifdef HAVE_COMPRESSION
static bool init_content_file_extract(
      struct string_list *temporary_content,
      struct string_list *content,
      rarch_system_info_t *system,
      const struct retro_subsystem_info *special,
      union string_list_elem_attr *attr
      )
{
   unsigned i;
   settings_t *settings = config_get_ptr();

   for (i = 0; i < content->size; i++)
   {
      bool compressed       = NULL;
      const char *valid_ext = system->info.valid_extensions;

      /* Block extract check. */
      if (content->elems[i].attr.i & 1)
         continue;

      compressed            = path_contains_compressed_file(content->elems[i].data);

      if (special)
         valid_ext          = special->roms[i].valid_extensions;

      if (!compressed)
         continue;

      char new_path[PATH_MAX_LENGTH]     = {0};
      char temp_content[PATH_MAX_LENGTH] = {0};

      strlcpy(temp_content, content->elems[i].data,
            sizeof(temp_content));

      if (!file_archive_extract_first_file(temp_content,
               sizeof(temp_content), valid_ext,
               *settings->directory.cache ?
               settings->directory.cache : NULL,
               new_path, sizeof(new_path)))
      {
         RARCH_ERR("%s: %s.\n",
               msg_hash_to_str(
                  MSG_FAILED_TO_EXTRACT_CONTENT_FROM_COMPRESSED_FILE),
               temp_content);
         runloop_msg_queue_push(
               msg_hash_to_str(MSG_FAILED_TO_EXTRACT_CONTENT_FROM_COMPRESSED_FILE)
               , 2, 180, true);
         return false;
      }

      string_list_set(content, i, new_path);
      if (!string_list_append(temporary_content,
               new_path, *attr))
         return false;
   }

   return true;
}
#endif

static bool init_content_file_set_attribs(
      struct string_list *temporary_content,
      struct string_list *content,
      rarch_system_info_t *system,
      const struct retro_subsystem_info *special)
{
   union string_list_elem_attr attr;
   global_t *global        = global_get_ptr();

   attr.i                  = 0;

   if (!string_is_empty(global->subsystem) && special)
   {
      unsigned i;

      for (i = 0; i < global->subsystem_fullpaths->size; i++)
      {
         attr.i            = special->roms[i].block_extract;
         attr.i           |= special->roms[i].need_fullpath << 1;
         attr.i           |= special->roms[i].required      << 2;

         string_list_append(content,
               global->subsystem_fullpaths->elems[i].data, attr);
      }
   }
   else
   {
      char       *fullpath = NULL;
      settings_t *settings = config_get_ptr();

      attr.i               = system->info.block_extract;
      attr.i              |= system->info.need_fullpath << 1;
      attr.i              |= (!content_does_not_need_content())  << 2;

      if (!runloop_ctl(RUNLOOP_CTL_GET_CONTENT_PATH, &fullpath)
            && content_does_not_need_content()
            && settings->set_supports_no_game_enable)
         string_list_append(content, "", attr);
      else
      {
         if(fullpath)
            string_list_append(content, fullpath, attr);
      }
   }

#ifdef HAVE_COMPRESSION
   /* Try to extract all content we're going to load if appropriate. */
   if (!init_content_file_extract(temporary_content,
            content, system, special, &attr))
      return false;
#endif
   return true;
}

/**
 * content_init_file:
 *
 * Initializes and loads a content file for the currently
 * selected libretro core.
 *
 * Returns : true if successful, otherwise false.
 **/
static bool content_file_init(struct string_list *temporary_content)
{
   unsigned i;
   struct retro_game_info               *info = NULL;
   bool ret                                   = false;
   struct string_list* additional_path_allocs = NULL;
   struct string_list *content                = NULL;
   const struct retro_subsystem_info *special = NULL;
   rarch_system_info_t *system                = NULL;
   global_t *global                           = global_get_ptr();

   runloop_ctl(RUNLOOP_CTL_SYSTEM_INFO_GET, &system);

   if (!string_is_empty(global->subsystem))
   {
      special = init_content_file_subsystem(&ret, system);
      if (!ret)
         goto error;
   }

   content = string_list_new();

   if (!content)
      goto error;

   if (!init_content_file_set_attribs(temporary_content,
            content, system, special))
      goto error;

   info                   = (struct retro_game_info*)
      calloc(content->size, sizeof(*info));
   additional_path_allocs = string_list_new();

   ret = load_content(temporary_content,
         info, content, special, additional_path_allocs);

   for (i = 0; i < content->size; i++)
      free((void*)info[i].data);

   string_list_free(additional_path_allocs);
   if (info)
      free(info);

error:
   if (content)
      string_list_free(content);
   return ret;
}

static bool content_file_free(struct string_list *temporary_content)
{
   unsigned i;

   if (!temporary_content)
      return false;

   for (i = 0; i < temporary_content->size; i++)
   {
      const char *path = temporary_content->elems[i].data;

      RARCH_LOG("%s: %s.\n",
            msg_hash_to_str(MSG_REMOVING_TEMPORARY_CONTENT_FILE), path);
      if (remove(path) < 0)
         RARCH_ERR("%s: %s.\n",
               msg_hash_to_str(MSG_FAILED_TO_REMOVE_TEMPORARY_FILE),
               path);
   }
   string_list_free(temporary_content);

   return true;
}

bool content_does_not_need_content(void)
{
   return core_does_not_need_content;
}

void content_set_does_not_need_content(void)
{
   core_does_not_need_content = true;
}

void content_unset_does_not_need_content(void)
{
   core_does_not_need_content = false;
}

bool content_get_crc(uint32_t **content_crc_ptr)
{
   if (!content_crc_ptr)
      return false;
   *content_crc_ptr = &content_crc;
   return true;
}

bool content_is_inited(void)
{
   return _content_is_inited;
}

void content_deinit(void)
{
   content_file_free(temporary_content);
   temporary_content          = NULL;
   content_crc                = 0;
   _content_is_inited         = false;
   core_does_not_need_content = false;
}

/* Initializes and loads a content file for the currently
 * selected libretro core. */
bool content_init(void)
{
   temporary_content = string_list_new();
   if (!temporary_content)
      goto error;

   if (!content_file_init(temporary_content))
      goto error;

   _content_is_inited = true;
   return true;

error:
   content_deinit();
   return false;
}

#ifdef HAVE_MENU
static void menu_content_environment_get(int *argc, char *argv[],
      void *args, void *params_data)
{
   char *fullpath                    = NULL;
   struct rarch_main_wrap *wrap_args = (struct rarch_main_wrap*)params_data;

   if (!wrap_args)
      return;

   runloop_ctl(RUNLOOP_CTL_GET_CONTENT_PATH, &fullpath);

   wrap_args->no_content       = menu_driver_ctl(
         RARCH_MENU_CTL_HAS_LOAD_NO_CONTENT, NULL);

   if (!retroarch_override_setting_is_set(RARCH_OVERRIDE_SETTING_VERBOSITY))
      wrap_args->verbose       = verbosity_is_enabled();

   wrap_args->touched          = true;
   wrap_args->config_path      = NULL;
   wrap_args->sram_path        = NULL;
   wrap_args->state_path       = NULL;
   wrap_args->content_path     = NULL;

   if (!path_is_config_empty())
      wrap_args->config_path   = path_get_config();
   if (!dir_is_savefile_empty())
      wrap_args->sram_path     = dir_get_savefile();
   if (!dir_is_savestate_empty())
      wrap_args->state_path    = dir_get_savestate();
   if (fullpath && *fullpath)
      wrap_args->content_path  = fullpath;
   if (!retroarch_override_setting_is_set(RARCH_OVERRIDE_SETTING_LIBRETRO))
      wrap_args->libretro_path = string_is_empty(path_get_core()) ? NULL :
         path_get_core();

}
#endif

/**
 * task_load_content:
 *
 * Loads content into currently selected core.
 * Will also optionally push the content entry to the history playlist.
 *
 * Returns: true (1) if successful, otherwise false (0).
 **/
static bool task_load_content(content_ctx_info_t *content_info,
      bool launched_from_menu,
      enum content_mode_load mode)
{
   char name[PATH_MAX_LENGTH] = {0};
   char msg[PATH_MAX_LENGTH]  = {0};
   char *fullpath             = NULL;

   runloop_ctl(RUNLOOP_CTL_GET_CONTENT_PATH, &fullpath);

   if (launched_from_menu)
   {
#ifdef HAVE_MENU
      /* redraw menu frame */
      menu_display_set_msg_force(true);
      menu_driver_ctl(RARCH_MENU_CTL_RENDER, NULL);

      if (!string_is_empty(fullpath))
         fill_pathname_base(name, fullpath, sizeof(name));
#endif

      /** Show loading OSD message */
      if (!string_is_empty(fullpath))
      {
         snprintf(msg, sizeof(msg), "%s %s ...",
               msg_hash_to_str(MSG_LOADING),
               name);
         runloop_msg_queue_push(msg, 2, 1, true);
      }
   }

   if (!content_load(content_info))
      goto error;

   /* Push entry to top of history playlist */
   if (content_is_inited() || content_does_not_need_content())
   {
      char tmp[PATH_MAX_LENGTH]      = {0};
      struct retro_system_info *info = NULL;
      rarch_system_info_t *system    = NULL;

      runloop_ctl(RUNLOOP_CTL_SYSTEM_INFO_GET, &system);
      if (system)
         info = &system->info;

#ifdef HAVE_MENU
      if (launched_from_menu)
         menu_driver_ctl(RARCH_MENU_CTL_SYSTEM_INFO_GET, &info);
#endif

      strlcpy(tmp, fullpath, sizeof(tmp));

      if (!launched_from_menu)
      {
         /* Path can be relative here.
          * Ensure we're pushing absolute path. */
         if (!string_is_empty(tmp))
            path_resolve_realpath(tmp, sizeof(tmp));
      }

      if (info && *tmp)
      {
         const char *core_path            = NULL;
         const char *core_name            = NULL;
         playlist_t *playlist_tmp         = g_defaults.content_history;

         switch (path_is_media_type(tmp))
         {
            case RARCH_CONTENT_MOVIE:
#ifdef HAVE_FFMPEG
               playlist_tmp = g_defaults.video_history;
               core_name = "movieplayer";
               core_path = "builtin";
#endif
               break;
            case RARCH_CONTENT_MUSIC:
#ifdef HAVE_FFMPEG
               playlist_tmp = g_defaults.music_history;
               core_name = "musicplayer";
               core_path = "builtin";
#endif
               break;
            case RARCH_CONTENT_IMAGE:
#ifdef HAVE_IMAGEVIEWER
               playlist_tmp = g_defaults.image_history;
               core_name = "imageviewer";
               core_path = "builtin";
#endif
               break;
            default:
               core_path            = path_get_core();
               core_name            = info->library_name;
               break;
         }

         if (content_push_to_history_playlist(playlist_tmp, tmp,
                  core_name, core_path))
            playlist_write_file(playlist_tmp);
      }
   }

   return true;

error:
   if (launched_from_menu)
   {
      if (!string_is_empty(fullpath) && !string_is_empty(name))
      {
         snprintf(msg, sizeof(msg), "%s %s.\n",
               msg_hash_to_str(MSG_FAILED_TO_LOAD),
               name);
         runloop_msg_queue_push(msg, 2, 90, true);
      }
   }
   return false;
}

static bool command_event_cmd_exec(const char *data,
      enum content_mode_load mode)
{
#if defined(HAVE_DYNAMIC)
   content_ctx_info_t content_info;
#endif
   char *fullpath           = NULL;

#if defined(HAVE_DYNAMIC)
   content_info.argc        = 0;
   content_info.argv        = NULL;
   content_info.args        = NULL;
#ifdef HAVE_MENU
   content_info.environ_get = menu_content_environment_get;
#else
   content_info.environ_get = NULL;
#endif
#endif

   runloop_ctl(RUNLOOP_CTL_GET_CONTENT_PATH, &fullpath);

   if (fullpath != (void*)data)
   {
      runloop_ctl(RUNLOOP_CTL_CLEAR_CONTENT_PATH, NULL);
      if (!string_is_empty(data))
         runloop_ctl(RUNLOOP_CTL_SET_CONTENT_PATH, (void*)data);
   }

#if defined(HAVE_DYNAMIC)
   if (!task_load_content(&content_info, false, mode))
   {
#ifdef HAVE_MENU
      rarch_ctl(RARCH_CTL_MENU_RUNNING, NULL);
#endif
      return false;
   }
#else
   frontend_driver_set_fork(FRONTEND_FORK_CORE_WITH_ARGS);
#endif

   return true;
}

bool task_push_content_load_default(
      const char *core_path,
      const char *fullpath,
      content_ctx_info_t *content_info,
      enum rarch_core_type type,
      enum content_mode_load mode,
      retro_task_callback_t cb,
      void *user_data)
{
   bool loading_from_menu = false;

   if (!content_info)
      return false;

   /* First we determine if we are loading from a menu */
   switch (mode)
   {
      case CONTENT_MODE_LOAD_NOTHING_WITH_NEW_CORE_FROM_MENU:
#if defined(HAVE_VIDEO_PROCESSOR)
      case CONTENT_MODE_LOAD_NOTHING_WITH_VIDEO_PROCESSOR_CORE_FROM_MENU:
#endif
#if defined(HAVE_NETPLAY) && defined(HAVE_NETWORKGAMEPAD)
      case CONTENT_MODE_LOAD_NOTHING_WITH_NET_RETROPAD_CORE_FROM_MENU:
#endif
      case CONTENT_MODE_LOAD_NOTHING_WITH_CURRENT_CORE_FROM_MENU:
      case CONTENT_MODE_LOAD_CONTENT_WITH_CURRENT_CORE_FROM_MENU:
      case CONTENT_MODE_LOAD_CONTENT_WITH_CURRENT_CORE_FROM_COMPANION_UI:
      case CONTENT_MODE_LOAD_CONTENT_WITH_NEW_CORE_FROM_COMPANION_UI:
#ifdef HAVE_DYNAMIC
      case CONTENT_MODE_LOAD_CONTENT_WITH_NEW_CORE_FROM_MENU:
#endif
      case CONTENT_MODE_LOAD_CONTENT_WITH_FFMPEG_CORE_FROM_MENU:
      case CONTENT_MODE_LOAD_CONTENT_WITH_IMAGEVIEWER_CORE_FROM_MENU:
         loading_from_menu = true;
         break;
      default:
         break;
   }

   switch (mode)
   {
      case CONTENT_MODE_LOAD_NOTHING_WITH_CURRENT_CORE_FROM_MENU:
      case CONTENT_MODE_LOAD_NOTHING_WITH_VIDEO_PROCESSOR_CORE_FROM_MENU:
      case CONTENT_MODE_LOAD_NOTHING_WITH_NET_RETROPAD_CORE_FROM_MENU:
      case CONTENT_MODE_LOAD_CONTENT_FROM_PLAYLIST_FROM_MENU:
      case CONTENT_MODE_LOAD_CONTENT_WITH_NEW_CORE_FROM_MENU:
      case CONTENT_MODE_LOAD_CONTENT_WITH_FFMPEG_CORE_FROM_MENU:
      case CONTENT_MODE_LOAD_CONTENT_WITH_CURRENT_CORE_FROM_MENU:
      case CONTENT_MODE_LOAD_CONTENT_WITH_IMAGEVIEWER_CORE_FROM_MENU:
      case CONTENT_MODE_LOAD_CONTENT_WITH_CURRENT_CORE_FROM_COMPANION_UI:
      case CONTENT_MODE_LOAD_CONTENT_WITH_NEW_CORE_FROM_COMPANION_UI:
      case CONTENT_MODE_LOAD_NOTHING_WITH_DUMMY_CORE:
#ifdef HAVE_MENU
         if (!content_info->environ_get)
            content_info->environ_get = menu_content_environment_get;
#endif
         break;
      default:
         break;
   }

   /* Clear content path */
   switch (mode)
   {
      case CONTENT_MODE_LOAD_NOTHING_WITH_DUMMY_CORE:
      case CONTENT_MODE_LOAD_NOTHING_WITH_CURRENT_CORE_FROM_MENU:
      case CONTENT_MODE_LOAD_NOTHING_WITH_VIDEO_PROCESSOR_CORE_FROM_MENU:
      case CONTENT_MODE_LOAD_NOTHING_WITH_NET_RETROPAD_CORE_FROM_MENU:
         runloop_ctl(RUNLOOP_CTL_CLEAR_CONTENT_PATH, NULL);
         break;
      default:
         break;
   }

   /* Set content path */
   switch (mode)
   {
      case CONTENT_MODE_LOAD_CONTENT_WITH_CURRENT_CORE_FROM_MENU:
      case CONTENT_MODE_LOAD_CONTENT_WITH_CURRENT_CORE_FROM_COMPANION_UI:
      case CONTENT_MODE_LOAD_CONTENT_WITH_NEW_CORE_FROM_COMPANION_UI:
      case CONTENT_MODE_LOAD_CONTENT_WITH_FFMPEG_CORE_FROM_MENU:
      case CONTENT_MODE_LOAD_CONTENT_WITH_IMAGEVIEWER_CORE_FROM_MENU:
      case CONTENT_MODE_LOAD_CONTENT_WITH_NEW_CORE_FROM_MENU:
         runloop_ctl(RUNLOOP_CTL_SET_CONTENT_PATH,  (void*)fullpath);
         break;
      default:
         break;
   }

   /* Set libretro core path */
   switch (mode)
   {
      case CONTENT_MODE_LOAD_NOTHING_WITH_NEW_CORE_FROM_MENU:
      case CONTENT_MODE_LOAD_CONTENT_WITH_NEW_CORE_FROM_MENU:
      case CONTENT_MODE_LOAD_CONTENT_WITH_NEW_CORE_FROM_COMPANION_UI:
      case CONTENT_MODE_LOAD_CONTENT_FROM_PLAYLIST_FROM_MENU:
         runloop_ctl(RUNLOOP_CTL_SET_LIBRETRO_PATH, (void*)core_path);
         break;
      default:
         break;
   }

   /* Is content required by this core? */
   switch (mode)
   {
      case CONTENT_MODE_LOAD_CONTENT_FROM_PLAYLIST_FROM_MENU:
#ifdef HAVE_MENU
         if (fullpath)
            menu_driver_ctl(RARCH_MENU_CTL_UNSET_LOAD_NO_CONTENT, NULL);
         else
            menu_driver_ctl(RARCH_MENU_CTL_SET_LOAD_NO_CONTENT, NULL);
#endif
         break;
      default:
         break;
   }

   /* On targets that have no dynamic core loading support, we'd
    * execute the new core from this point. If this returns false,
    * we assume we can dynamically load the core. */
   switch (mode)
   {
      case CONTENT_MODE_LOAD_CONTENT_FROM_PLAYLIST_FROM_MENU:
         if (!command_event_cmd_exec(fullpath, mode))
            return false;
#ifndef HAVE_DYNAMIC
         runloop_ctl(RUNLOOP_CTL_SET_SHUTDOWN, NULL);
#ifdef HAVE_MENU
         rarch_ctl(RARCH_CTL_MENU_RUNNING_FINISHED, NULL);
#endif
#endif
         break;
      default:
         break;
   }

   /* Load core */
   switch (mode)
   {
      case CONTENT_MODE_LOAD_NOTHING_WITH_NEW_CORE_FROM_MENU:
#ifdef HAVE_DYNAMIC
      case CONTENT_MODE_LOAD_CONTENT_WITH_NEW_CORE_FROM_MENU:
      case CONTENT_MODE_LOAD_CONTENT_WITH_NEW_CORE_FROM_COMPANION_UI:
      case CONTENT_MODE_LOAD_CONTENT_FROM_PLAYLIST_FROM_MENU:
#endif
         command_event(CMD_EVENT_LOAD_CORE, NULL);
         break;
      default:
         break;
   }

#ifndef HAVE_DYNAMIC
   /* Fork core? */
   switch (mode)
   {
     case CONTENT_MODE_LOAD_NOTHING_WITH_NEW_CORE_FROM_MENU:
         if (!frontend_driver_set_fork(FRONTEND_FORK_CORE))
            return false;
         break;
      default:
         break;
   }
#endif

   /* Preliminary stuff that has to be done before we
    * load the actual content. Can differ per mode. */
   switch (mode)
   {
      case CONTENT_MODE_LOAD_NOTHING_WITH_DUMMY_CORE:
         runloop_ctl(RUNLOOP_CTL_STATE_FREE, NULL);
#ifdef HAVE_MENU
         menu_driver_ctl(RARCH_MENU_CTL_UNSET_LOAD_NO_CONTENT, NULL);
#endif
         runloop_ctl(RUNLOOP_CTL_DATA_DEINIT, NULL);
         runloop_ctl(RUNLOOP_CTL_TASK_INIT, NULL);
         break;
      case CONTENT_MODE_LOAD_NOTHING_WITH_CURRENT_CORE_FROM_MENU:
      case CONTENT_MODE_LOAD_NOTHING_WITH_NEW_CORE_FROM_MENU:
         retroarch_set_current_core_type(type, true);
         break;
      case CONTENT_MODE_LOAD_NOTHING_WITH_NET_RETROPAD_CORE_FROM_MENU:
#if defined(HAVE_NETPLAY) && defined(HAVE_NETWORKGAMEPAD)
         retroarch_set_current_core_type(CORE_TYPE_NETRETROPAD, true);
         break;
#endif
      case CONTENT_MODE_LOAD_NOTHING_WITH_VIDEO_PROCESSOR_CORE_FROM_MENU:
#ifdef HAVE_VIDEO_PROCESSOR
         retroarch_set_current_core_type(CORE_TYPE_VIDEO_PROCESSOR, true);
         break;
#endif
      default:
         break;
   }

   /* Load content */
   switch (mode)
   {
      case CONTENT_MODE_LOAD_NOTHING_WITH_DUMMY_CORE:
      case CONTENT_MODE_LOAD_FROM_CLI:
#if defined(HAVE_NETPLAY) && defined(HAVE_NETWORKGAMEPAD)
      case CONTENT_MODE_LOAD_NOTHING_WITH_NET_RETROPAD_CORE_FROM_MENU:
#endif
#ifdef HAVE_VIDEO_PROCESSOR
      case CONTENT_MODE_LOAD_NOTHING_WITH_VIDEO_PROCESSOR_CORE_FROM_MENU:
#endif
      case CONTENT_MODE_LOAD_NOTHING_WITH_CURRENT_CORE_FROM_MENU:
      case CONTENT_MODE_LOAD_CONTENT_WITH_CURRENT_CORE_FROM_MENU:
      case CONTENT_MODE_LOAD_CONTENT_WITH_CURRENT_CORE_FROM_COMPANION_UI:
      case CONTENT_MODE_LOAD_CONTENT_WITH_NEW_CORE_FROM_COMPANION_UI:
#ifdef HAVE_DYNAMIC
      case CONTENT_MODE_LOAD_CONTENT_WITH_NEW_CORE_FROM_MENU:
#endif
      case CONTENT_MODE_LOAD_CONTENT_WITH_FFMPEG_CORE_FROM_MENU:
      case CONTENT_MODE_LOAD_CONTENT_WITH_IMAGEVIEWER_CORE_FROM_MENU:
         if (!task_load_content(content_info, loading_from_menu, mode))
            goto error;
         break;
#ifndef HAVE_DYNAMIC
      case CONTENT_MODE_LOAD_CONTENT_WITH_NEW_CORE_FROM_MENU:
         {
            char *fullpath       = NULL;

            runloop_ctl(RUNLOOP_CTL_GET_CONTENT_PATH, &fullpath);
            command_event_cmd_exec(fullpath, mode);
            command_event(CMD_EVENT_QUIT, NULL);
         }
         break;
#endif
      case CONTENT_MODE_LOAD_NONE:
      default:
         break;
   }

   /* Push quick menu onto menu stack */
   switch (mode)
   {
      case CONTENT_MODE_LOAD_CONTENT_FROM_PLAYLIST_FROM_MENU:
      case CONTENT_MODE_LOAD_NOTHING_WITH_NEW_CORE_FROM_MENU:
         break;
      default:
#ifdef HAVE_MENU
         if (type != CORE_TYPE_DUMMY && mode != CONTENT_MODE_LOAD_FROM_CLI)
            menu_driver_ctl(RARCH_MENU_CTL_SET_PENDING_QUICK_MENU, NULL);
#endif
         break;
   }

   return true;

error:
#ifdef HAVE_MENU
   switch (mode)
   {
      case CONTENT_MODE_LOAD_NOTHING_WITH_CURRENT_CORE_FROM_MENU:
      case CONTENT_MODE_LOAD_NOTHING_WITH_NET_RETROPAD_CORE_FROM_MENU:
      case CONTENT_MODE_LOAD_NOTHING_WITH_VIDEO_PROCESSOR_CORE_FROM_MENU:
      case CONTENT_MODE_LOAD_CONTENT_WITH_CURRENT_CORE_FROM_MENU:
      case CONTENT_MODE_LOAD_CONTENT_WITH_FFMPEG_CORE_FROM_MENU:
      case CONTENT_MODE_LOAD_CONTENT_WITH_IMAGEVIEWER_CORE_FROM_MENU:
      case CONTENT_MODE_LOAD_CONTENT_WITH_NEW_CORE_FROM_MENU:
         rarch_ctl(RARCH_CTL_MENU_RUNNING, NULL);
         break;
      default:
         break;
   }
#endif
   return false;
}<|MERGE_RESOLUTION|>--- conflicted
+++ resolved
@@ -108,8 +108,6 @@
 static bool core_does_not_need_content                        = false;
 static uint32_t content_crc                                   = 0;
 
-<<<<<<< HEAD
-=======
 #ifdef HAVE_COMPRESSION
 /**
  * filename_split_archive:
@@ -714,7 +712,6 @@
 }
 #endif
 
->>>>>>> 42cba656
 /**
  * content_file_read:
  * @path             : path to file.
@@ -722,11 +719,7 @@
  *                     file into. Needs to be freed manually.
  * @length           : Number of items read, -1 on error.
  *
-<<<<<<< HEAD
  * Read the contents of a file into @buf. Will call file_archive_compressed_read
-=======
- * Read the contents of a file into @buf. Will call content_file_compressed_read
->>>>>>> 42cba656
  * if path contains a compressed file, otherwise will call filestream_read_file().
  *
  * Returns: 1 if file read, 0 on error.
