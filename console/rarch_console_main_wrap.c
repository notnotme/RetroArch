--- conflicted
+++ resolved
@@ -21,72 +21,11 @@
 
 bool rarch_startup (const char * config_file)
 {
-<<<<<<< HEAD
-   int argc = 0;
-   char *argv[MAX_ARGS] = {NULL};
-
-   argv[argc++] = strdup("retroarch");
-   
-   if (args->rom_path)
-      argv[argc++] = strdup(args->rom_path);
-
-   if (args->sram_path)
-   {
-      argv[argc++] = strdup("-s");
-      argv[argc++] = strdup(args->sram_path);
-   }
-
-   if (args->state_path)
-   {
-      argv[argc++] = strdup("-S");
-      argv[argc++] = strdup(args->state_path);
-   }
-
-   if (args->config_path)
-   {
-      argv[argc++] = strdup("-c");
-      argv[argc++] = strdup(args->config_path);
-   }
-
-#ifdef HAVE_DYLIB
-   if (args->libretro_path)
-   {
-      argv[argc++] = strdup("-L");
-      argv[argc++] = strdup(args->libretro_path);
-   }
-#endif
-
-   if (args->verbose)
-      argv[argc++] = strdup("-v");
-
-#ifdef HAVE_FILE_LOGGER
-   RARCH_LOG("foo\n");
-   for(int i = 0; i < argc; i++)
-      RARCH_LOG("arg #%d: %s\n", i, argv[i]);
-   RARCH_LOG("bar\n");
-#endif
-
-   int ret = rarch_main_init(argc, argv);
-
-   char **tmp = argv;
-   while (*tmp)
-   {
-      free(*tmp);
-      tmp++;
-   }
-
-   return ret;
-}
-
-bool rarch_startup (void)
-{
    const char *config_path = g_extern.config_path;
 
    if(g_extern.main_is_init)
       rarch_main_deinit();
 
-=======
->>>>>>> 9df3b564
    struct rarch_main_wrap args = {0};
 
    args.verbose = g_extern.verbose;
