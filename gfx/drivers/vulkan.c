/*  RetroArch - A frontend for libretro.
 *  Copyright (C) 2016 - Hans-Kristian Arntzen
 * 
 *  RetroArch is free software: you can redistribute it and/or modify it under the terms
 *  of the GNU General Public License as published by the Free Software Found-
 *  ation, either version 3 of the License, or (at your option) any later version.
 *
 *  RetroArch is distributed in the hope that it will be useful, but WITHOUT ANY WARRANTY;
 *  without even the implied warranty of MERCHANTABILITY or FITNESS FOR A PARTICULAR
 *  PURPOSE.  See the GNU General Public License for more details.
 *
 *  You should have received a copy of the GNU General Public License along with RetroArch.
 *  If not, see <http://www.gnu.org/licenses/>.
 */

#include <stdio.h>
#include <stdint.h>
#include <math.h>
#include <string.h>


#include <compat/strl.h>
#include <gfx/scaler/scaler.h>
#include <formats/image.h>
#include <retro_inline.h>
#include <retro_miscellaneous.h>
#include <retro_assert.h>
#include <libretro.h>

#include "../common/vulkan_common.h"
#include "vulkan_shaders/alpha_blend.vert.inc"
#include "vulkan_shaders/alpha_blend.frag.inc"
#include "vulkan_shaders/font.frag.inc"
#include "vulkan_shaders/ribbon.vert.inc"
#include "vulkan_shaders/ribbon.frag.inc"
#include "vulkan_shaders/ribbon_simple.vert.inc"
#include "vulkan_shaders/ribbon_simple.frag.inc"

#include "../../driver.h"
#include "../../record/record_driver.h"
#include "../../performance_counters.h"

#include "../../general.h"
#include "../../retroarch.h"

#ifdef HAVE_CONFIG_H
#include "config.h"
#endif

#ifdef HAVE_MENU
#include "../../menu/menu_driver.h"
#endif

#include "../font_driver.h"
#include "../video_context_driver.h"
#include "../video_coord_array.h"

static void vulkan_set_viewport(void *data, unsigned viewport_width,
      unsigned viewport_height, bool force_full, bool allow_rotate);

#ifdef HAVE_OVERLAY
static void vulkan_overlay_free(vk_t *vk);
static void vulkan_render_overlay(vk_t *vk);
#endif
static void vulkan_viewport_info(void *data, struct video_viewport *vp);

static const gfx_ctx_driver_t *vulkan_get_context(vk_t *vk)
{
   unsigned major       = 1;
   unsigned minor       = 0;
   settings_t *settings = config_get_ptr();
   enum gfx_ctx_api api = GFX_CTX_VULKAN_API;

   return video_context_driver_init_first(
         vk, settings->video.context_driver,
         api, major, minor, false);
}

static void vulkan_init_render_pass(
      vk_t *vk)
{
   VkRenderPassCreateInfo rp_info = {
      VK_STRUCTURE_TYPE_RENDER_PASS_CREATE_INFO };
   VkAttachmentDescription attachment = {0};
   VkSubpassDescription subpass       = {0};
   VkAttachmentReference color_ref    = { 0, 
      VK_IMAGE_LAYOUT_COLOR_ATTACHMENT_OPTIMAL };

   /* Backbuffer format. */
   attachment.format            = vk->context->swapchain_format;
   /* Not multisampled. */
   attachment.samples           = VK_SAMPLE_COUNT_1_BIT;
   /* When starting the frame, we want tiles to be cleared. */
   attachment.loadOp            = VK_ATTACHMENT_LOAD_OP_CLEAR;
   /* When end the frame, we want tiles to be written out. */
   attachment.storeOp           = VK_ATTACHMENT_STORE_OP_STORE;
   /* Don't care about stencil since we're not using it. */
   attachment.stencilLoadOp     = VK_ATTACHMENT_LOAD_OP_DONT_CARE;
   attachment.stencilStoreOp    = VK_ATTACHMENT_STORE_OP_DONT_CARE;

   /* The image layout will be attachment_optimal 
    * when we're executing the renderpass. */
   attachment.initialLayout     = VK_IMAGE_LAYOUT_COLOR_ATTACHMENT_OPTIMAL;
   attachment.finalLayout       = VK_IMAGE_LAYOUT_COLOR_ATTACHMENT_OPTIMAL;

   /* We have one subpass.
    * This subpass has 1 color attachment. */
   subpass.pipelineBindPoint    = VK_PIPELINE_BIND_POINT_GRAPHICS;
   subpass.colorAttachmentCount = 1;
   subpass.pColorAttachments    = &color_ref;

   /* Finally, create the renderpass. */
   rp_info.sType                = VK_STRUCTURE_TYPE_RENDER_PASS_CREATE_INFO;
   rp_info.attachmentCount      = 1;
   rp_info.pAttachments         = &attachment;
   rp_info.subpassCount         = 1;
   rp_info.pSubpasses           = &subpass;

   VKFUNC(vkCreateRenderPass)(vk->context->device,
         &rp_info, NULL, &vk->render_pass);
}

static void vulkan_init_framebuffers(
      vk_t *vk)
{
   unsigned i;

   vulkan_init_render_pass(vk);

   for (i = 0; i < vk->num_swapchain_images; i++)
   {
      VkImageViewCreateInfo view;
      VkFramebufferCreateInfo info;

      vk->swapchain[i].backbuffer.image    = vk->context->swapchain_images[i];

      /* Create an image view which we can render into. */
      view.sType                           = VK_STRUCTURE_TYPE_IMAGE_VIEW_CREATE_INFO;
      view.viewType                        = VK_IMAGE_VIEW_TYPE_2D;
      view.format                          = vk->context->swapchain_format;
      view.image                           = vk->swapchain[i].backbuffer.image;
      view.subresourceRange.baseMipLevel   = 0;
      view.subresourceRange.baseArrayLayer = 0;
      view.subresourceRange.levelCount     = 1;
      view.subresourceRange.layerCount     = 1;
      view.subresourceRange.aspectMask     = VK_IMAGE_ASPECT_COLOR_BIT;
      view.components.r                    = VK_COMPONENT_SWIZZLE_R;
      view.components.g                    = VK_COMPONENT_SWIZZLE_G;
      view.components.b                    = VK_COMPONENT_SWIZZLE_B;
      view.components.a                    = VK_COMPONENT_SWIZZLE_A;

      VKFUNC(vkCreateImageView)(vk->context->device,
            &view, NULL, &vk->swapchain[i].backbuffer.view);

      /* Create the framebuffer */
      info.sType           = VK_STRUCTURE_TYPE_FRAMEBUFFER_CREATE_INFO;
      info.renderPass      = vk->render_pass;
      info.attachmentCount = 1;
      info.pAttachments    = &vk->swapchain[i].backbuffer.view;
      info.width           = vk->context->swapchain_width;
      info.height          = vk->context->swapchain_height;
      info.layers          = 1;

      VKFUNC(vkCreateFramebuffer)(vk->context->device,
            &info, NULL, &vk->swapchain[i].backbuffer.framebuffer);
   }
}

static void vulkan_init_pipeline_layout(
      vk_t *vk)
{
   VkDescriptorSetLayoutCreateInfo set_layout_info = { 
      VK_STRUCTURE_TYPE_DESCRIPTOR_SET_LAYOUT_CREATE_INFO };
   VkPipelineLayoutCreateInfo layout_info          = { 
      VK_STRUCTURE_TYPE_PIPELINE_LAYOUT_CREATE_INFO };
   VkDescriptorSetLayoutBinding bindings[2]        = {{0}};

   bindings[0].binding            = 0;
   bindings[0].descriptorType     = VK_DESCRIPTOR_TYPE_UNIFORM_BUFFER;
   bindings[0].descriptorCount    = 1;
   bindings[0].stageFlags         = VK_SHADER_STAGE_VERTEX_BIT | VK_SHADER_STAGE_FRAGMENT_BIT;
   bindings[0].pImmutableSamplers = NULL;

   bindings[1].binding            = 1;
   bindings[1].descriptorType     = VK_DESCRIPTOR_TYPE_COMBINED_IMAGE_SAMPLER;
   bindings[1].descriptorCount    = 1;
   bindings[1].stageFlags         = VK_SHADER_STAGE_FRAGMENT_BIT;
   bindings[1].pImmutableSamplers = NULL;

   set_layout_info.bindingCount   = 2;
   set_layout_info.pBindings      = bindings;

   VKFUNC(vkCreateDescriptorSetLayout)(vk->context->device,
         &set_layout_info, NULL, &vk->pipelines.set_layout);

   layout_info.setLayoutCount     = 1;
   layout_info.pSetLayouts        = &vk->pipelines.set_layout;

   VKFUNC(vkCreatePipelineLayout)(vk->context->device,
         &layout_info, NULL, &vk->pipelines.layout);
}

static void vulkan_init_pipelines(
      vk_t *vk)
{
   unsigned i;
   VkPipelineInputAssemblyStateCreateInfo input_assembly = { 
      VK_STRUCTURE_TYPE_PIPELINE_INPUT_ASSEMBLY_STATE_CREATE_INFO };
   VkPipelineVertexInputStateCreateInfo vertex_input     = { 
      VK_STRUCTURE_TYPE_PIPELINE_VERTEX_INPUT_STATE_CREATE_INFO };
   VkPipelineRasterizationStateCreateInfo raster         = { 
      VK_STRUCTURE_TYPE_PIPELINE_RASTERIZATION_STATE_CREATE_INFO };
   VkPipelineColorBlendAttachmentState blend_attachment  = {0};
   VkPipelineColorBlendStateCreateInfo blend             = { 
      VK_STRUCTURE_TYPE_PIPELINE_COLOR_BLEND_STATE_CREATE_INFO };
   VkPipelineViewportStateCreateInfo viewport            = { 
      VK_STRUCTURE_TYPE_PIPELINE_VIEWPORT_STATE_CREATE_INFO };
   VkPipelineDepthStencilStateCreateInfo depth_stencil   = { 
      VK_STRUCTURE_TYPE_PIPELINE_DEPTH_STENCIL_STATE_CREATE_INFO };
   VkPipelineMultisampleStateCreateInfo multisample      = { 
      VK_STRUCTURE_TYPE_PIPELINE_MULTISAMPLE_STATE_CREATE_INFO };
   VkPipelineDynamicStateCreateInfo dynamic              = { 
      VK_STRUCTURE_TYPE_PIPELINE_DYNAMIC_STATE_CREATE_INFO };

   VkPipelineShaderStageCreateInfo shader_stages[2]      = {
      { VK_STRUCTURE_TYPE_PIPELINE_SHADER_STAGE_CREATE_INFO },
      { VK_STRUCTURE_TYPE_PIPELINE_SHADER_STAGE_CREATE_INFO },
   };

   VkGraphicsPipelineCreateInfo pipe                     = { 
      VK_STRUCTURE_TYPE_GRAPHICS_PIPELINE_CREATE_INFO };
   VkShaderModuleCreateInfo module_info                  = { 
      VK_STRUCTURE_TYPE_SHADER_MODULE_CREATE_INFO };
   VkVertexInputAttributeDescription attributes[3]       = {{0}};
   VkVertexInputBindingDescription binding               = {0};

   static const VkDynamicState dynamics[] = {
      VK_DYNAMIC_STATE_VIEWPORT,
      VK_DYNAMIC_STATE_SCISSOR,
   };

   vulkan_init_pipeline_layout(vk);

   /* Input assembly */
   input_assembly.topology = VK_PRIMITIVE_TOPOLOGY_TRIANGLE_LIST;

   /* VAO state */
   attributes[0].location  = 0;
   attributes[0].binding   = 0;
   attributes[0].format    = VK_FORMAT_R32G32_SFLOAT;
   attributes[0].offset    = 0;
   attributes[1].location  = 1;
   attributes[1].binding   = 0;
   attributes[1].format    = VK_FORMAT_R32G32_SFLOAT;
   attributes[1].offset    = 2 * sizeof(float);
   attributes[2].location  = 2;
   attributes[2].binding   = 0;
   attributes[2].format    = VK_FORMAT_R32G32B32A32_SFLOAT;
   attributes[2].offset    = 4 * sizeof(float);

   binding.binding         = 0;
   binding.stride          = sizeof(struct vk_vertex);
   binding.inputRate       = VK_VERTEX_INPUT_RATE_VERTEX;

   vertex_input.vertexBindingDescriptionCount   = 1;
   vertex_input.pVertexBindingDescriptions      = &binding;
   vertex_input.vertexAttributeDescriptionCount = 3;
   vertex_input.pVertexAttributeDescriptions    = attributes;

   /* Raster state */
   raster.polygonMode                   = VK_POLYGON_MODE_FILL;
   raster.cullMode                      = VK_CULL_MODE_NONE;
   raster.frontFace                     = VK_FRONT_FACE_COUNTER_CLOCKWISE;
   raster.depthClampEnable              = false;
   raster.rasterizerDiscardEnable       = false;
   raster.depthBiasEnable               = false;
   raster.lineWidth                     = 1.0f;

   /* Blend state */
   blend_attachment.blendEnable         = false;
   blend_attachment.colorWriteMask      = 0xf;
   blend.attachmentCount                = 1;
   blend.pAttachments                   = &blend_attachment;

   /* Viewport state */
   viewport.viewportCount               = 1;
   viewport.scissorCount                = 1;

   /* Depth-stencil state */
   depth_stencil.depthTestEnable        = false;
   depth_stencil.depthWriteEnable       = false;
   depth_stencil.depthBoundsTestEnable  = false;
   depth_stencil.stencilTestEnable      = false;
   depth_stencil.minDepthBounds         = 0.0f;
   depth_stencil.maxDepthBounds         = 1.0f;

   /* Multisample state */
   multisample.rasterizationSamples     = VK_SAMPLE_COUNT_1_BIT;

   /* Dynamic state */
   dynamic.pDynamicStates               = dynamics;
   dynamic.dynamicStateCount            = ARRAY_SIZE(dynamics);

   pipe.stageCount                      = 2;
   pipe.pStages                         = shader_stages;
   pipe.pVertexInputState               = &vertex_input;
   pipe.pInputAssemblyState             = &input_assembly;
   pipe.pRasterizationState             = &raster;
   pipe.pColorBlendState                = &blend;
   pipe.pMultisampleState               = &multisample;
   pipe.pViewportState                  = &viewport;
   pipe.pDepthStencilState              = &depth_stencil;
   pipe.pDynamicState                   = &dynamic;
   pipe.renderPass                      = vk->render_pass;
   pipe.layout                          = vk->pipelines.layout;

   module_info.codeSize                 = alpha_blend_vert_spv_len;
   module_info.pCode                    = (const uint32_t*)alpha_blend_vert_spv;
   shader_stages[0].stage               = VK_SHADER_STAGE_VERTEX_BIT;
   shader_stages[0].pName               = "main";
   VKFUNC(vkCreateShaderModule)(vk->context->device,
         &module_info, NULL, &shader_stages[0].module);

   blend_attachment.blendEnable         = true;
   blend_attachment.colorWriteMask      = 0xf;
   blend_attachment.srcColorBlendFactor = VK_BLEND_FACTOR_SRC_ALPHA;
   blend_attachment.dstColorBlendFactor = VK_BLEND_FACTOR_ONE_MINUS_SRC_ALPHA;
   blend_attachment.colorBlendOp        = VK_BLEND_OP_ADD;
   blend_attachment.srcAlphaBlendFactor = VK_BLEND_FACTOR_SRC_ALPHA;
   blend_attachment.dstAlphaBlendFactor = VK_BLEND_FACTOR_ONE_MINUS_SRC_ALPHA;
   blend_attachment.alphaBlendOp        = VK_BLEND_OP_ADD;

   /* Glyph pipeline */
   module_info.codeSize                 = font_frag_spv_len;
   module_info.pCode                    = (const uint32_t*)font_frag_spv;
   shader_stages[1].stage               = VK_SHADER_STAGE_FRAGMENT_BIT;
   shader_stages[1].pName               = "main";
   VKFUNC(vkCreateShaderModule)(vk->context->device,
         &module_info, NULL, &shader_stages[1].module);

   VKFUNC(vkCreateGraphicsPipelines)(vk->context->device, vk->pipelines.cache,
         1, &pipe, NULL, &vk->pipelines.font);
   VKFUNC(vkDestroyShaderModule)(vk->context->device, shader_stages[1].module, NULL);

   /* Alpha-blended pipeline. */
   module_info.codeSize   = alpha_blend_frag_spv_len;
   module_info.pCode      = (const uint32_t*)alpha_blend_frag_spv;
   shader_stages[1].stage = VK_SHADER_STAGE_FRAGMENT_BIT;
   shader_stages[1].pName = "main";
   VKFUNC(vkCreateShaderModule)(vk->context->device,
         &module_info, NULL, &shader_stages[1].module);

   VKFUNC(vkCreateGraphicsPipelines)(vk->context->device, vk->pipelines.cache,
         1, &pipe, NULL, &vk->pipelines.alpha_blend);

   /* Build display pipelines. */
   for (i = 0; i < 4; i++)
   {
      input_assembly.topology = i & 2 ?
         VK_PRIMITIVE_TOPOLOGY_TRIANGLE_STRIP :
         VK_PRIMITIVE_TOPOLOGY_TRIANGLE_LIST;
      blend_attachment.blendEnable = i & 1;
      VKFUNC(vkCreateGraphicsPipelines)(vk->context->device, vk->pipelines.cache,
            1, &pipe, NULL, &vk->display.pipelines[i]);
   }

   VKFUNC(vkDestroyShaderModule)(vk->context->device, shader_stages[0].module, NULL);
   VKFUNC(vkDestroyShaderModule)(vk->context->device, shader_stages[1].module, NULL);

   /* Other menu pipelines. */
   for (i = 0; i < 4; i++)
   {
      if (i & 2)
      {
         module_info.codeSize   = ribbon_simple_vert_spv_len;
         module_info.pCode      = (const uint32_t*)ribbon_simple_vert_spv;
      }
      else
      {
         module_info.codeSize   = ribbon_vert_spv_len;
         module_info.pCode      = (const uint32_t*)ribbon_vert_spv;
      }

      shader_stages[0].stage = VK_SHADER_STAGE_VERTEX_BIT;
      shader_stages[0].pName = "main";
      VKFUNC(vkCreateShaderModule)(vk->context->device,
            &module_info, NULL, &shader_stages[0].module);

      if (i & 2)
      {
         module_info.codeSize   = ribbon_simple_frag_spv_len;
         module_info.pCode      = (const uint32_t*)ribbon_simple_frag_spv;
      }
      else
      {
         module_info.codeSize   = ribbon_frag_spv_len;
         module_info.pCode      = (const uint32_t*)ribbon_frag_spv;
      }

      shader_stages[1].stage = VK_SHADER_STAGE_FRAGMENT_BIT;
      shader_stages[1].pName = "main";
      VKFUNC(vkCreateShaderModule)(vk->context->device,
            &module_info, NULL, &shader_stages[1].module);

      input_assembly.topology = i & 1 ?
         VK_PRIMITIVE_TOPOLOGY_TRIANGLE_STRIP :
         VK_PRIMITIVE_TOPOLOGY_TRIANGLE_LIST;

      VKFUNC(vkCreateGraphicsPipelines)(vk->context->device, vk->pipelines.cache,
            1, &pipe, NULL, &vk->display.pipelines[4 + i]);
   }
}

static void vulkan_init_command_buffers(vk_t *vk)
{
   /* RESET_COMMAND_BUFFER_BIT allows command buffer to be reset. */
   unsigned i;

   for (i = 0; i < vk->num_swapchain_images; i++)
   {
      VkCommandPoolCreateInfo pool_info = { 
         VK_STRUCTURE_TYPE_COMMAND_POOL_CREATE_INFO };
      VkCommandBufferAllocateInfo info  = { 
         VK_STRUCTURE_TYPE_COMMAND_BUFFER_ALLOCATE_INFO };

      pool_info.queueFamilyIndex = vk->context->graphics_queue_index;
      pool_info.flags            = 
         VK_COMMAND_POOL_CREATE_RESET_COMMAND_BUFFER_BIT;

      VKFUNC(vkCreateCommandPool)(vk->context->device,
            &pool_info, NULL, &vk->swapchain[i].cmd_pool);

      info.commandPool           = vk->swapchain[i].cmd_pool;
      info.level                 = VK_COMMAND_BUFFER_LEVEL_PRIMARY;
      info.commandBufferCount    = 1;

      VKFUNC(vkAllocateCommandBuffers)(vk->context->device,
            &info, &vk->swapchain[i].cmd);
   }
}

static void vulkan_init_samplers(vk_t *vk)
{
   VkSamplerCreateInfo info;

   info.sType                   = VK_STRUCTURE_TYPE_SAMPLER_CREATE_INFO;
   info.magFilter               = VK_FILTER_NEAREST;
   info.minFilter               = VK_FILTER_NEAREST;
   info.mipmapMode              = VK_SAMPLER_MIPMAP_MODE_NEAREST;
   info.addressModeU            = VK_SAMPLER_ADDRESS_MODE_CLAMP_TO_EDGE;
   info.addressModeV            = VK_SAMPLER_ADDRESS_MODE_CLAMP_TO_EDGE;
   info.addressModeW            = VK_SAMPLER_ADDRESS_MODE_CLAMP_TO_EDGE;
   info.mipLodBias              = 0.0f;
   info.maxAnisotropy           = 1.0f;
   info.compareEnable           = false;
   info.minLod                  = 0.0f;
   info.maxLod                  = 0.0f;
   info.unnormalizedCoordinates = false;
   info.borderColor             = VK_BORDER_COLOR_FLOAT_OPAQUE_WHITE;
   VKFUNC(vkCreateSampler)(vk->context->device,
         &info, NULL, &vk->samplers.nearest);

   info.magFilter               = VK_FILTER_LINEAR;
   info.minFilter               = VK_FILTER_LINEAR;
   VKFUNC(vkCreateSampler)(vk->context->device,
         &info, NULL, &vk->samplers.linear);
}

static void vulkan_deinit_samplers(vk_t *vk)
{
   VKFUNC(vkDestroySampler)(vk->context->device, vk->samplers.nearest, NULL);
   VKFUNC(vkDestroySampler)(vk->context->device, vk->samplers.linear, NULL);
}

static void vulkan_init_buffers(vk_t *vk)
{
   unsigned i;
   for (i = 0; i < vk->num_swapchain_images; i++)
   {
      vk->swapchain[i].vbo = vulkan_buffer_chain_init(
            VULKAN_BUFFER_BLOCK_SIZE, 16, VK_BUFFER_USAGE_VERTEX_BUFFER_BIT);
      vk->swapchain[i].ubo = vulkan_buffer_chain_init(
            VULKAN_BUFFER_BLOCK_SIZE,
            vk->context->gpu_properties.limits.minUniformBufferOffsetAlignment,
            VK_BUFFER_USAGE_UNIFORM_BUFFER_BIT);
   }
}

static void vulkan_deinit_buffers(vk_t *vk)
{
   unsigned i;
   for (i = 0; i < vk->num_swapchain_images; i++)
   {
      vulkan_buffer_chain_free(
            vk->context->device, &vk->swapchain[i].vbo);
      vulkan_buffer_chain_free(
            vk->context->device, &vk->swapchain[i].ubo);
   }
}

static void vulkan_init_descriptor_pool(vk_t *vk)
{
   unsigned i;
   static const VkDescriptorPoolSize pool_sizes[2] = {
      { VK_DESCRIPTOR_TYPE_UNIFORM_BUFFER, VULKAN_DESCRIPTOR_MANAGER_BLOCK_SETS },
      { VK_DESCRIPTOR_TYPE_COMBINED_IMAGE_SAMPLER, VULKAN_DESCRIPTOR_MANAGER_BLOCK_SETS },
   };

   for (i = 0; i < vk->num_swapchain_images; i++)
   {
      vk->swapchain[i].descriptor_manager = 
         vulkan_create_descriptor_manager(
               vk->context->device,
               pool_sizes, 2, vk->pipelines.set_layout);
   }
}

static void vulkan_deinit_descriptor_pool(vk_t *vk)
{
   unsigned i;
   for (i = 0; i < vk->num_swapchain_images; i++)
      vulkan_destroy_descriptor_manager(
            vk->context->device,
            &vk->swapchain[i].descriptor_manager);
}

static void vulkan_init_textures(vk_t *vk)
{
   unsigned i;
   vulkan_init_samplers(vk);

   if (!vk->hw.enable)
   {
      for (i = 0; i < vk->num_swapchain_images; i++)
      {
         vk->swapchain[i].texture = vulkan_create_texture(vk, NULL,
               vk->tex_w, vk->tex_h, vk->tex_fmt,
               NULL, NULL, VULKAN_TEXTURE_STREAMED);

         vulkan_map_persistent_texture(
               vk->context->device,
               &vk->swapchain[i].texture);

         if (vk->swapchain[i].texture.type == VULKAN_TEXTURE_STAGING)
            vk->swapchain[i].texture_optimal = vulkan_create_texture(vk, NULL,
                  vk->tex_w, vk->tex_h, vk->tex_fmt,
                  NULL, NULL, VULKAN_TEXTURE_DYNAMIC);
      }
   }
}

static void vulkan_deinit_textures(vk_t *vk)
{
   unsigned i;

   vulkan_deinit_samplers(vk);

   for (i = 0; i < vk->num_swapchain_images; i++)
   {
      if (vk->swapchain[i].texture.memory != VK_NULL_HANDLE)
         vulkan_destroy_texture(
               vk->context->device, &vk->swapchain[i].texture);

      if (vk->swapchain[i].texture_optimal.memory != VK_NULL_HANDLE)
         vulkan_destroy_texture(
               vk->context->device, &vk->swapchain[i].texture_optimal);
   }
}

static void vulkan_deinit_command_buffers(vk_t *vk)
{
   unsigned i;
   for (i = 0; i < vk->num_swapchain_images; i++)
   {
      if (vk->swapchain[i].cmd)
         VKFUNC(vkFreeCommandBuffers)(vk->context->device,
               vk->swapchain[i].cmd_pool, 1, &vk->swapchain[i].cmd);

      VKFUNC(vkDestroyCommandPool)(vk->context->device,
            vk->swapchain[i].cmd_pool, NULL);
   }
}

static void vulkan_deinit_pipeline_layout(vk_t *vk)
{
   VKFUNC(vkDestroyPipelineLayout)(vk->context->device,
         vk->pipelines.layout, NULL);
   VKFUNC(vkDestroyDescriptorSetLayout)(vk->context->device,
         vk->pipelines.set_layout, NULL);
}

static void vulkan_deinit_pipelines(vk_t *vk)
{
   unsigned i;

   vulkan_deinit_pipeline_layout(vk);
   VKFUNC(vkDestroyPipeline)(vk->context->device,
         vk->pipelines.alpha_blend, NULL);
   VKFUNC(vkDestroyPipeline)(vk->context->device,
         vk->pipelines.font, NULL);

   for (i = 0; i < 8; i++)
      VKFUNC(vkDestroyPipeline)(vk->context->device,
            vk->display.pipelines[i], NULL);
}

static void vulkan_deinit_framebuffers(vk_t *vk)
{
   unsigned i;
   for (i = 0; i < vk->num_swapchain_images; i++)
   {
      VKFUNC(vkDestroyFramebuffer)(vk->context->device,
            vk->swapchain[i].backbuffer.framebuffer, NULL);
      VKFUNC(vkDestroyImageView)(vk->context->device,
            vk->swapchain[i].backbuffer.view, NULL);
   }

   VKFUNC(vkDestroyRenderPass)(vk->context->device, vk->render_pass, NULL);
}

static bool vulkan_init_default_filter_chain(vk_t *vk)
{
   struct vulkan_filter_chain_create_info info;

   memset(&info, 0, sizeof(info));

   info.device                = vk->context->device;
   info.gpu                   = vk->context->gpu;
   info.memory_properties     = &vk->context->memory_properties;
   info.pipeline_cache        = vk->pipelines.cache;
   info.max_input_size.width  = vk->tex_w;
   info.max_input_size.height = vk->tex_h;
   info.swapchain.viewport    = vk->vk_vp;
   info.swapchain.format      = vk->context->swapchain_format;
   info.swapchain.render_pass = vk->render_pass;
   info.swapchain.num_indices = vk->context->num_swapchain_images;
   info.original_format       = vk->tex_fmt;

   vk->filter_chain           = vulkan_filter_chain_create_default(
         &info,
         vk->video.smooth ? 
         VULKAN_FILTER_CHAIN_LINEAR : VULKAN_FILTER_CHAIN_NEAREST);

   if (!vk->filter_chain)
   {
      RARCH_ERR("Failed to create filter chain.\n");
      return false;
   }

   return true;
}

static bool vulkan_init_filter_chain_preset(vk_t *vk, const char *shader_path)
{
   struct vulkan_filter_chain_create_info info;

   memset(&info, 0, sizeof(info));

   info.device                = vk->context->device;
   info.gpu                   = vk->context->gpu;
   info.memory_properties     = &vk->context->memory_properties;
   info.pipeline_cache        = vk->pipelines.cache;
   info.max_input_size.width  = vk->tex_w;
   info.max_input_size.height = vk->tex_h;
   info.swapchain.viewport    = vk->vk_vp;
   info.swapchain.format      = vk->context->swapchain_format;
   info.swapchain.render_pass = vk->render_pass;
   info.swapchain.num_indices = vk->context->num_swapchain_images;
   info.original_format       = vk->tex_fmt;

   vk->filter_chain           = vulkan_filter_chain_create_from_preset(
         &info, shader_path,
         vk->video.smooth ?
         VULKAN_FILTER_CHAIN_LINEAR : VULKAN_FILTER_CHAIN_NEAREST);

   if (!vk->filter_chain)
   {
      RARCH_ERR("[Vulkan]: Failed to create preset: \"%s\".\n", shader_path);
      return false;
   }

   return true;
}

static bool vulkan_init_filter_chain(vk_t *vk)
{
   settings_t *settings = config_get_ptr();
   const char *shader_path = (settings->video.shader_enable && *settings->path.shader) ?
      settings->path.shader : NULL;

   enum rarch_shader_type type = video_shader_parse_type(shader_path, RARCH_SHADER_NONE);

   if (type == RARCH_SHADER_NONE)
   {
      RARCH_LOG("[Vulkan]: Loading stock shader.\n");
      return vulkan_init_default_filter_chain(vk);
   }

   if (type != RARCH_SHADER_SLANG)
   {
      RARCH_LOG("[Vulkan]: Only SLANG shaders are supported, falling back to stock.\n");
      return vulkan_init_default_filter_chain(vk);
   }

   if (!shader_path || !vulkan_init_filter_chain_preset(vk, shader_path))
      vulkan_init_default_filter_chain(vk);

   return true;
}

static void vulkan_init_resources(vk_t *vk)
{
   vk->num_swapchain_images = vk->context->num_swapchain_images;
   vulkan_init_framebuffers(vk);
   vulkan_init_pipelines(vk);
   vulkan_init_descriptor_pool(vk);
   vulkan_init_textures(vk);
   vulkan_init_buffers(vk);
   vulkan_init_command_buffers(vk);
}

static void vulkan_init_static_resources(vk_t *vk)
{
   unsigned i;
   uint32_t blank[4 * 4];
   VkCommandPoolCreateInfo pool_info = { 
      VK_STRUCTURE_TYPE_COMMAND_POOL_CREATE_INFO };
   /* Create the pipeline cache. */
   VkPipelineCacheCreateInfo cache   = { 
      VK_STRUCTURE_TYPE_PIPELINE_CACHE_CREATE_INFO };

   VKFUNC(vkCreatePipelineCache)(vk->context->device,
         &cache, NULL, &vk->pipelines.cache);

   pool_info.queueFamilyIndex = vk->context->graphics_queue_index;

   VKFUNC(vkCreateCommandPool)(vk->context->device,
         &pool_info, NULL, &vk->staging_pool);

   for (i = 0; i < 4 * 4; i++)
      blank[i] = -1u;

   vk->display.blank_texture = vulkan_create_texture(vk, NULL,
         4, 4, VK_FORMAT_B8G8R8A8_UNORM,
         blank, NULL, VULKAN_TEXTURE_STATIC);
}

static void vulkan_deinit_static_resources(vk_t *vk)
{
   unsigned i;
   VKFUNC(vkDestroyPipelineCache)(vk->context->device,
         vk->pipelines.cache, NULL);
   vulkan_destroy_texture(
         vk->context->device,
         &vk->display.blank_texture);

   VKFUNC(vkDestroyCommandPool)(vk->context->device,
         vk->staging_pool, NULL);
   free(vk->hw.cmd);
   free(vk->hw.wait_dst_stages);

   for (i = 0; i < VULKAN_MAX_SWAPCHAIN_IMAGES; i++)
      if (vk->readback.staging[i].memory != VK_NULL_HANDLE)
         vulkan_destroy_texture(
               vk->context->device,
               &vk->readback.staging[i]);
}

static void vulkan_deinit_resources(vk_t *vk)
{
   vulkan_deinit_pipelines(vk);
   vulkan_deinit_framebuffers(vk);
   vulkan_deinit_descriptor_pool(vk);
   vulkan_deinit_textures(vk);
   vulkan_deinit_buffers(vk);
   vulkan_deinit_command_buffers(vk);
}

static void vulkan_deinit_menu(vk_t *vk)
{
   unsigned i;
   for (i = 0; i < VULKAN_MAX_SWAPCHAIN_IMAGES; i++)
   {
      if (vk->menu.textures[i].memory)
         vulkan_destroy_texture(
               vk->context->device, &vk->menu.textures[i]);
      if (vk->menu.textures_optimal[i].memory)
         vulkan_destroy_texture(
               vk->context->device, &vk->menu.textures_optimal[i]);
   }
}

static void vulkan_free(void *data)
{
   vk_t *vk = (vk_t*)data;
   if (!vk)
      return;

   if (vk->context && vk->context->device)
   {
      VKFUNC(vkQueueWaitIdle)(vk->context->queue);
      vulkan_deinit_resources(vk);

      /* No need to init this since textures are create on-demand. */
      vulkan_deinit_menu(vk);
      font_driver_free(NULL);

      vulkan_deinit_static_resources(vk);
      vulkan_overlay_free(vk);

      if (vk->filter_chain)
         vulkan_filter_chain_free(vk->filter_chain);

      video_context_driver_free();
   }

   scaler_ctx_gen_reset(&vk->readback.scaler);
   free(vk);
}

static uint32_t vulkan_get_sync_index(void *handle)
{
   vk_t *vk = (vk_t*)handle;
   return vk->context->current_swapchain_index;
}

static uint32_t vulkan_get_sync_index_mask(void *handle)
{
   vk_t *vk = (vk_t*)handle;
   return (1 << vk->context->num_swapchain_images) - 1;
}

static void vulkan_set_image(void *handle,
      const struct retro_vulkan_image *image,
      uint32_t num_semaphores,
      const VkSemaphore *semaphores)
{
   unsigned i;
   vk_t *vk              = (vk_t*)handle;

   vk->hw.image          = image;
   vk->hw.num_semaphores = num_semaphores;
   vk->hw.semaphores     = semaphores;

   if (num_semaphores > 0)
   {
      vk->hw.wait_dst_stages = (VkPipelineStageFlags*)
         realloc(vk->hw.wait_dst_stages,
            sizeof(VkPipelineStageFlags) * vk->hw.num_semaphores);

      /* If this fails, we're screwed anyways. */
      retro_assert(vk->hw.wait_dst_stages);

      for (i = 0; i < vk->hw.num_semaphores; i++)
         vk->hw.wait_dst_stages[i] = VK_PIPELINE_STAGE_FRAGMENT_SHADER_BIT;
   }
}

static void vulkan_wait_sync_index(void *handle)
{
   (void)handle;
   /* no-op. RetroArch already waits for this
    * in gfx_ctx_swap_buffers(). */
}

static void vulkan_set_command_buffers(void *handle, uint32_t num_cmd,
      const VkCommandBuffer *cmd)
{
   vk_t *vk                   = (vk_t*)handle;
   unsigned required_capacity = num_cmd + 1;
   if (required_capacity > vk->hw.capacity_cmd)
   {
      vk->hw.cmd = (VkCommandBuffer*)realloc(vk->hw.cmd,
            sizeof(VkCommandBuffer) * required_capacity);

      /* If this fails, we're just screwed. */
      retro_assert(vk->hw.cmd);
      vk->hw.capacity_cmd = required_capacity;
   }

   vk->hw.num_cmd = num_cmd;
   memcpy(vk->hw.cmd, cmd, sizeof(VkCommandBuffer) * num_cmd);
}

static void vulkan_lock_queue(void *handle)
{
   vk_t *vk = (vk_t*)handle;
#ifdef HAVE_THREADS
   slock_lock(vk->context->queue_lock);
#endif
}

static void vulkan_unlock_queue(void *handle)
{
   vk_t *vk = (vk_t*)handle;
#ifdef HAVE_THREADS
   slock_unlock(vk->context->queue_lock);
#endif
}

static void vulkan_init_hw_render(vk_t *vk)
{
   struct retro_hw_render_interface_vulkan *iface   =
      &vk->hw.iface;
   struct retro_hw_render_callback *hwr =
      video_driver_get_hw_context();

   if (hwr->context_type != RETRO_HW_CONTEXT_VULKAN)
      return;

   vk->hw.enable              = true;

   iface->interface_type      = RETRO_HW_RENDER_INTERFACE_VULKAN;
   iface->interface_version   = RETRO_HW_RENDER_INTERFACE_VULKAN_VERSION;
   iface->instance            = vk->context->instance;
   iface->gpu                 = vk->context->gpu;
   iface->device              = vk->context->device;

   iface->queue               = vk->context->queue;
   iface->queue_index         = vk->context->graphics_queue_index;

   iface->handle              = vk;
   iface->set_image           = vulkan_set_image;
   iface->get_sync_index      = vulkan_get_sync_index;
   iface->get_sync_index_mask = vulkan_get_sync_index_mask;
   iface->wait_sync_index     = vulkan_wait_sync_index;
   iface->set_command_buffers = vulkan_set_command_buffers;
   iface->lock_queue          = vulkan_lock_queue;
   iface->unlock_queue        = vulkan_unlock_queue;

   iface->get_device_proc_addr   = VKFUNC(vkGetDeviceProcAddr);
   iface->get_instance_proc_addr = VKFUNC(vkGetInstanceProcAddr);
}

static void vulkan_init_readback(vk_t *vk)
{
   /* Only bother with this if we're doing GPU recording.
    * Check recording_is_enabled() and not 
    * driver.recording_data, because recording is 
    * not initialized yet.
    */
   settings_t *settings    = config_get_ptr();
   bool *recording_enabled = recording_is_enabled();
   vk->readback.streamed   = settings->video.gpu_record && *recording_enabled;

   if (!vk->readback.streamed)
      return;

   vk->readback.scaler.in_width    = vk->vp.width;
   vk->readback.scaler.in_height   = vk->vp.height;
   vk->readback.scaler.out_width   = vk->vp.width;
   vk->readback.scaler.out_height  = vk->vp.height;
   vk->readback.scaler.in_fmt      = SCALER_FMT_ARGB8888;
   vk->readback.scaler.out_fmt     = SCALER_FMT_BGR24;
   vk->readback.scaler.scaler_type = SCALER_TYPE_POINT;

   if (!scaler_ctx_gen_filter(&vk->readback.scaler))
   {
      vk->readback.streamed = false;
      RARCH_ERR("[Vulkan]: Failed to initialize scaler context.\n");
   }
}

static void *vulkan_init(const video_info_t *video,
      const input_driver_t **input,
      void **input_data)
{
   gfx_ctx_mode_t mode;
   gfx_ctx_input_t inp;
   unsigned interval;
   unsigned full_x, full_y;
   unsigned win_width;
   unsigned win_height;
   unsigned temp_width                = 0;
   unsigned temp_height               = 0;
   const gfx_ctx_driver_t *ctx_driver = NULL;
   settings_t *settings               = config_get_ptr();
   vk_t *vk                           = (vk_t*)calloc(1, sizeof(*vk));
   if (!vk)
      return NULL;

   vk->video = *video;

   ctx_driver = vulkan_get_context(vk);
   if (!ctx_driver)
   {
      RARCH_ERR("[Vulkan]: Failed to get Vulkan context.\n");
      goto error;
   }

   video_context_driver_set((const gfx_ctx_driver_t*)ctx_driver);

   video_context_driver_get_video_size(&mode);
   full_x = mode.width;
   full_y = mode.height;
   mode.width  = 0;
   mode.height = 0;

   RARCH_LOG("Detecting screen resolution %ux%u.\n", full_x, full_y);
   interval = video->vsync ? settings->video.swap_interval : 0;
   video_context_driver_swap_interval(&interval);

   win_width  = video->width;
   win_height = video->height;

   if (video->fullscreen && (win_width == 0) && (win_height == 0))
   {
      win_width  = full_x;
      win_height = full_y;
   }

   mode.width      = win_width;
   mode.height     = win_height;
   mode.fullscreen = video->fullscreen;
<<<<<<< HEAD
   if (!video_context_driver_set_video_mode(&mode))
=======
   if (!gfx_ctx_ctl(GFX_CTL_SET_VIDEO_MODE, &mode))
   {
      RARCH_ERR("[Vulkan]: Failed to set video mode.\n");
>>>>>>> 406f084c
      goto error;
   }

   video_context_driver_get_video_size(&mode);
   temp_width  = mode.width;
   temp_height = mode.height;

   if (temp_width != 0 && temp_height != 0)
      video_driver_set_size(&temp_width, &temp_height);
   video_driver_get_size(&temp_width, &temp_height);

   RARCH_LOG("Vulkan: Using resolution %ux%u\n", temp_width, temp_height);

   video_context_driver_get_context_data(&vk->context);

   vk->vsync             = video->vsync;
   vk->fullscreen        = video->fullscreen;
   vk->tex_w             = RARCH_SCALE_BASE * video->input_scale;
   vk->tex_h             = RARCH_SCALE_BASE * video->input_scale;
   vk->tex_fmt           = video->rgb32 
      ? VK_FORMAT_B8G8R8A8_UNORM : VK_FORMAT_R5G6B5_UNORM_PACK16;
   vk->keep_aspect       = video->force_aspect;
   RARCH_LOG("[Vulkan]: Using %s format.\n", video->rgb32 ? "BGRA8888" : "RGB565");

   /* Set the viewport to fix recording, since it needs to know
    * the viewport sizes before we start running. */
   vulkan_set_viewport(vk, temp_width, temp_height, false, true);

   vulkan_init_hw_render(vk);
   vulkan_init_static_resources(vk);
   vulkan_init_resources(vk);

   if (!vulkan_init_filter_chain(vk))
   {
      RARCH_ERR("[Vulkan]: Failed to init filter chain.\n");
      goto error;
   }

   inp.input      = input;
   inp.input_data = input_data;
   video_context_driver_input_driver(&inp);

   if (settings->video.font_enable)
   {
      if (!font_driver_init_first(NULL, NULL, vk, *settings->path.font 
            ? settings->path.font : NULL, settings->video.font_size, false,
            FONT_DRIVER_RENDER_VULKAN_API))
         RARCH_ERR("[Vulkan]: Failed to initialize font renderer.\n");
   }

   vulkan_init_readback(vk);
   return vk;

error:
   vulkan_free(vk);
   return NULL;
}

static void vulkan_update_filter_chain(vk_t *vk)
{
   const struct vulkan_filter_chain_swapchain_info info = {
      vk->vk_vp,
      vk->context->swapchain_format,
      vk->render_pass,
      vk->context->num_swapchain_images,
   };

   if (!vulkan_filter_chain_update_swapchain_info(vk->filter_chain, &info))
      RARCH_ERR("Failed to update filter chain info. This will probably lead to a crash ...\n");
}

static void vulkan_check_swapchain(vk_t *vk)
{
   if (vk->context->invalid_swapchain)
   {
      VKFUNC(vkQueueWaitIdle)(vk->context->queue);

      vulkan_deinit_resources(vk);
      vulkan_init_resources(vk);
      vk->context->invalid_swapchain = false;

      vulkan_update_filter_chain(vk);
   }
}

static void vulkan_set_nonblock_state(void *data, bool state)
{
   unsigned interval;
   vk_t *vk             = (vk_t*)data;
   settings_t *settings = config_get_ptr();

   if (!vk)
      return;

   RARCH_LOG("[Vulkan]: VSync => %s\n", state ? "off" : "on");

   interval = state ? 0 : settings->video.swap_interval;
   video_context_driver_swap_interval(&interval);

   /* Changing vsync might require recreating the swapchain, which means new VkImages
    * to render into. */
   vulkan_check_swapchain(vk);
}

static bool vulkan_alive(void *data)
{
   gfx_ctx_size_t size_data;
   unsigned temp_width  = 0;
   unsigned temp_height = 0;
   bool ret             = false;
   bool quit            = false;
   bool resize          = false;
   vk_t *vk             = (vk_t*)data;

   video_driver_get_size(&temp_width, &temp_height);

   size_data.quit       = &quit;
   size_data.resize     = &resize;
   size_data.width      = &temp_width;
   size_data.height     = &temp_height;

   if (video_context_driver_check_window(&size_data))
   {
      if (quit)
         vk->quitting      = true;
      else if (resize)
         vk->should_resize = true;

      ret = !vk->quitting;
   }

   if (temp_width != 0 && temp_height != 0)
      video_driver_set_size(&temp_width, &temp_height);

   return ret;
}

static bool vulkan_focus(void *data)
{
   (void)data;
   return video_context_driver_focus();
}

static bool vulkan_suppress_screensaver(void *data, bool enable)
{
   (void)data;
   bool enabled = enable;
   return video_context_driver_suppress_screensaver(&enabled);
}

static bool vulkan_has_windowed(void *data)
{
   (void)data;
   return video_context_driver_has_windowed();
}

static bool vulkan_set_shader(void *data,
      enum rarch_shader_type type, const char *path)
{
   vk_t *vk = (vk_t*)data;
   if (!vk)
      return false;

   if (type != RARCH_SHADER_SLANG && path)
   {
      RARCH_WARN("[Vulkan]: Only .slang or .slangp shaders are supported. Falling back to stock.\n");
      path = NULL;
   }

   if (vk->filter_chain)
      vulkan_filter_chain_free(vk->filter_chain);
   vk->filter_chain = NULL;

   if (!path)
   {
      vulkan_init_default_filter_chain(vk);
      return true;
   }

   if (!vulkan_init_filter_chain_preset(vk, path))
   {
      RARCH_ERR("[Vulkan]: Failed to create filter chain: \"%s\". Falling back to stock.\n", path);
      vulkan_init_default_filter_chain(vk);
      return false;
   }

   return true;
}

static void vulkan_set_projection(vk_t *vk,
      struct video_ortho *ortho, bool allow_rotate)
{
   math_matrix_4x4 rot;

   /* Calculate projection. */
   matrix_4x4_ortho(&vk->mvp_no_rot, ortho->left, ortho->right,
         ortho->bottom, ortho->top, ortho->znear, ortho->zfar);

   if (!allow_rotate)
   {
      vk->mvp = vk->mvp_no_rot;
      return;
   }

   matrix_4x4_rotate_z(&rot, M_PI * vk->rotation / 180.0f);
   matrix_4x4_multiply(&vk->mvp, &rot, &vk->mvp_no_rot);
}

static void vulkan_set_rotation(void *data, unsigned rotation)
{
   vk_t *vk               = (vk_t*)data;
   struct video_ortho ortho = {0, 1, 0, 1, -1, 1};

   if (!vk)
      return;

   vk->rotation = 90 * rotation;
   vulkan_set_projection(vk, &ortho, true);
}

static void vulkan_set_video_mode(void *data,
      unsigned width, unsigned height,
      bool fullscreen)
{
   (void)data;
   gfx_ctx_mode_t mode;

   mode.width      = width;
   mode.height     = height;
   mode.fullscreen = fullscreen;

   video_context_driver_set_video_mode(&mode);
}

static void vulkan_set_viewport(void *data, unsigned viewport_width,
      unsigned viewport_height, bool force_full, bool allow_rotate)
{
   gfx_ctx_aspect_t aspect_data;
   unsigned width, height;
   int x                  = 0;
   int y                  = 0;
   float device_aspect    = (float)viewport_width / viewport_height;
   struct video_ortho ortho = {0, 1, 0, 1, -1, 1};
   settings_t *settings   = config_get_ptr();
   vk_t *vk               = (vk_t*)data;

   video_driver_get_size(&width, &height);

   aspect_data.aspect     = &device_aspect;
   aspect_data.width      = viewport_width;
   aspect_data.height     = viewport_height;

   video_context_driver_translate_aspect(&aspect_data);

   if (settings->video.scale_integer && !force_full)
   {
      video_viewport_get_scaled_integer(&vk->vp,
            viewport_width, viewport_height,
            video_driver_get_aspect_ratio(), vk->keep_aspect);
      viewport_width  = vk->vp.width;
      viewport_height = vk->vp.height;
   }
   else if (vk->keep_aspect && !force_full)
   {
      float desired_aspect = video_driver_get_aspect_ratio();

#if defined(HAVE_MENU)
      if (settings->video.aspect_ratio_idx == ASPECT_RATIO_CUSTOM)
      {
         const struct video_viewport *custom = video_viewport_get_custom();

         /* Vukan has top-left origin viewport. */
         x               = custom->x;
         y               = custom->y;
         viewport_width  = custom->width;
         viewport_height = custom->height;
      }
      else
#endif
      {
         float delta;

         if (fabsf(device_aspect - desired_aspect) < 0.0001f)
         {
            /* If the aspect ratios of screen and desired aspect 
             * ratio are sufficiently equal (floating point stuff), 
             * assume they are actually equal.
             */
         }
         else if (device_aspect > desired_aspect)
         {
            delta          = (desired_aspect / device_aspect - 1.0f) 
               / 2.0f + 0.5f;
            x              = (int)roundf(viewport_width * (0.5f - delta));
            viewport_width = (unsigned)roundf(2.0f * viewport_width * delta);
         }
         else
         {
            delta           = (device_aspect / desired_aspect - 1.0f) 
               / 2.0f + 0.5f;
            y               = (int)roundf(viewport_height * (0.5f - delta));
            viewport_height = (unsigned)roundf(2.0f * viewport_height * delta);
         }
      }

      vk->vp.x      = x;
      vk->vp.y      = y;
      vk->vp.width  = viewport_width;
      vk->vp.height = viewport_height;
   }
   else
   {
      vk->vp.x      = 0;
      vk->vp.y      = 0;
      vk->vp.width  = viewport_width;
      vk->vp.height = viewport_height;
   }

#if defined(RARCH_MOBILE)
   /* In portrait mode, we want viewport to gravitate to top of screen. */
   if (device_aspect < 1.0f)
      vk->vp.y = 0;
#endif

   vulkan_set_projection(vk, &ortho, allow_rotate);

   /* Set last backbuffer viewport. */
   if (!force_full)
   {
      vk->vp_out_width  = viewport_width;
      vk->vp_out_height = viewport_height;
   }

   vk->vk_vp.x          = (float)vk->vp.x;
   vk->vk_vp.y          = (float)vk->vp.y;
   vk->vk_vp.width      = (float)vk->vp.width;
   vk->vk_vp.height     = (float)vk->vp.height;
   vk->vk_vp.minDepth   = 0.0f;
   vk->vk_vp.maxDepth   = 1.0f;

   vk->tracker.dirty |= VULKAN_DIRTY_DYNAMIC_BIT;

#if 0
   RARCH_LOG("Setting viewport @ %ux%u\n", viewport_width, viewport_height);
#endif
}

static void vulkan_readback(vk_t *vk)
{
   VkImageCopy region;
   struct vk_texture *staging;
   struct video_viewport vp;

   vulkan_viewport_info(vk, &vp);
   memset(&region, 0, sizeof(region));
   region.srcSubresource.aspectMask = VK_IMAGE_ASPECT_COLOR_BIT;
   region.srcSubresource.layerCount = 1;
   region.dstSubresource            = region.srcSubresource;

   region.srcOffset.x               = vp.x;
   region.srcOffset.y               = vp.y;
   region.extent.width              = vp.width;
   region.extent.height             = vp.height;
   region.extent.depth              = 1;

   /* FIXME: We won't actually get format conversion with vkCmdCopyImage, so have to check
    * properly for this. BGRA seems to be the default for all swapchains. */
   if (vk->context->swapchain_format != VK_FORMAT_B8G8R8A8_UNORM)
      RARCH_WARN("[Vulkan]: Backbuffer is not BGRA8888, readbacks might not work properly.\n");

   staging  = &vk->readback.staging[vk->context->current_swapchain_index];
   *staging = vulkan_create_texture(vk,
         staging->memory != VK_NULL_HANDLE ? staging : NULL,
         vk->vp.width, vk->vp.height,
         VK_FORMAT_B8G8R8A8_UNORM,
         NULL, NULL, VULKAN_TEXTURE_READBACK);

   /* Go through the long-winded dance of remapping image layouts. */
   vulkan_image_layout_transition(vk, vk->cmd, staging->image,
         VK_IMAGE_LAYOUT_UNDEFINED, VK_IMAGE_LAYOUT_GENERAL,
         0, VK_ACCESS_TRANSFER_WRITE_BIT,
         VK_PIPELINE_STAGE_TOP_OF_PIPE_BIT,
         VK_PIPELINE_STAGE_TRANSFER_BIT);

   VKFUNC(vkCmdCopyImage)(vk->cmd, vk->chain->backbuffer.image,
         VK_IMAGE_LAYOUT_TRANSFER_SRC_OPTIMAL,
         staging->image,
         VK_IMAGE_LAYOUT_GENERAL,
         1, &region);

   /* Make the data visible to host. */
   vulkan_image_layout_transition(vk, vk->cmd, staging->image,
         VK_IMAGE_LAYOUT_GENERAL, VK_IMAGE_LAYOUT_GENERAL,
         VK_ACCESS_TRANSFER_WRITE_BIT, VK_ACCESS_HOST_READ_BIT,
         VK_PIPELINE_STAGE_TRANSFER_BIT,
         VK_PIPELINE_STAGE_HOST_BIT);
}

static void vulkan_flush_caches(vk_t *vk)
{
   VkMemoryBarrier barrier = { VK_STRUCTURE_TYPE_MEMORY_BARRIER };
   barrier.srcAccessMask = 0;
   barrier.dstAccessMask = VK_ACCESS_VERTEX_ATTRIBUTE_READ_BIT | VK_ACCESS_UNIFORM_READ_BIT;

   VKFUNC(vkCmdPipelineBarrier)(vk->cmd,
         VK_PIPELINE_STAGE_TOP_OF_PIPE_BIT,
         VK_PIPELINE_STAGE_VERTEX_INPUT_BIT |
         VK_PIPELINE_STAGE_VERTEX_SHADER_BIT |
         VK_PIPELINE_STAGE_FRAGMENT_SHADER_BIT,
         false,
         1, &barrier,
         0, NULL, 0, NULL);
}

static bool vulkan_frame(void *data, const void *frame,
      unsigned frame_width, unsigned frame_height,
      uint64_t frame_count,
      unsigned pitch, const char *msg)
{
   struct vk_per_frame *chain;
   unsigned width, height;
   VkClearValue clear_value;
   vk_t *vk                                      = (vk_t*)data;
   static struct retro_perf_counter frame_run    = {0};
   static struct retro_perf_counter begin_cmd    = {0};
   static struct retro_perf_counter build_cmd    = {0};
   static struct retro_perf_counter end_cmd      = {0};
   static struct retro_perf_counter copy_frame   = {0};
   static struct retro_perf_counter swapbuffers  = {0};
   static struct retro_perf_counter queue_submit = {0};

   VkCommandBufferBeginInfo begin_info           = { 
      VK_STRUCTURE_TYPE_COMMAND_BUFFER_BEGIN_INFO };
   VkRenderPassBeginInfo rp_info                 = { 
      VK_STRUCTURE_TYPE_RENDER_PASS_BEGIN_INFO };
   VkSubmitInfo submit_info                      = { 
      VK_STRUCTURE_TYPE_SUBMIT_INFO };
   unsigned frame_index                          = 
      vk->context->current_swapchain_index;

   rarch_perf_init(&frame_run, "frame_run");
   rarch_perf_init(&copy_frame, "copy_frame");
   rarch_perf_init(&swapbuffers, "swapbuffers");
   rarch_perf_init(&queue_submit, "queue_submit");
   rarch_perf_init(&begin_cmd, "begin_command");
   rarch_perf_init(&build_cmd, "build_command");
   rarch_perf_init(&end_cmd, "end_command");
   retro_perf_start(&frame_run);

   video_driver_get_size(&width, &height);

   /* Bookkeeping on start of frame. */
   chain     = &vk->swapchain[frame_index];
   vk->chain = chain;

   vulkan_descriptor_manager_restart(&chain->descriptor_manager);
   vulkan_buffer_chain_discard(&chain->vbo);
   vulkan_buffer_chain_discard(&chain->ubo);

   retro_perf_start(&begin_cmd);
   /* Start recording the command buffer. */
   vk->cmd          = chain->cmd;
   begin_info.flags = VK_COMMAND_BUFFER_USAGE_ONE_TIME_SUBMIT_BIT;
   VKFUNC(vkResetCommandBuffer)(vk->cmd, 0);

   VKFUNC(vkBeginCommandBuffer)(vk->cmd, &begin_info);
   retro_perf_stop(&begin_cmd);

   memset(&vk->tracker, 0, sizeof(vk->tracker));

   vulkan_flush_caches(vk);

   /* Upload texture */
   retro_perf_start(&copy_frame);
   if (frame && !vk->hw.enable)
   {
      unsigned y;
      uint8_t *dst        = NULL;
      const uint8_t *src  = (const uint8_t*)frame;
      unsigned bpp        = vk->video.rgb32 ? 4 : 2;

      if (     chain->texture.width != frame_width 
            || chain->texture.height != frame_height)
      {
         chain->texture = vulkan_create_texture(vk, &chain->texture,
               frame_width, frame_height, chain->texture.format, NULL, NULL,
               chain->texture_optimal.memory 
               ? VULKAN_TEXTURE_STAGING : VULKAN_TEXTURE_STREAMED);

         vulkan_map_persistent_texture(
               vk->context->device, &chain->texture);

         if (chain->texture.type == VULKAN_TEXTURE_STAGING)
         {
            chain->texture_optimal = vulkan_create_texture(
                  vk,
                  &chain->texture_optimal,
                  frame_width, frame_height, chain->texture_optimal.format,
                  NULL, NULL, VULKAN_TEXTURE_DYNAMIC);
         }
      }

      if (frame != chain->texture.mapped)
      {
         dst = (uint8_t*)chain->texture.mapped;
         if (chain->texture.stride == pitch && pitch == frame_width * bpp)
            memcpy(dst, src, frame_width * frame_height * bpp);
         else
            for (y = 0; y < frame_height; y++, 
                  dst += chain->texture.stride, src += pitch)
               memcpy(dst, src, frame_width * bpp);
      }

      /* If we have an optimal texture, copy to that now. */
      if (chain->texture_optimal.memory != VK_NULL_HANDLE)
      {
         vulkan_copy_staging_to_dynamic(vk, vk->cmd,
               &chain->texture_optimal, &chain->texture);
      }

      vk->last_valid_index = frame_index;
   }
   retro_perf_stop(&copy_frame);

   /* Notify filter chain about the new sync index. */
   vulkan_filter_chain_notify_sync_index(vk->filter_chain, frame_index);
   vulkan_filter_chain_set_frame_count(vk->filter_chain, frame_count);

   retro_perf_start(&build_cmd);
   /* Render offscreen filter chain passes. */
   {
      /* Set the source texture in the filter chain */
      struct vulkan_filter_chain_texture input;

      if (vk->hw.enable)
      {
         /* Does this make that this can happen at all? */
         if (!vk->hw.image)
         {
            RARCH_ERR("[Vulkan]: HW image is not set. Buggy core?\n");
            return false;
         }

         input.image        = vk->hw.image->create_info.image;
         input.view         = vk->hw.image->image_view;
         input.layout       = vk->hw.image->image_layout;

         if (frame)
         {
            input.width     = frame_width;
            input.height    = frame_height;
         }
         else
         {
            input.width     = vk->hw.last_width;
            input.height    = vk->hw.last_height;
         }

         vk->hw.last_width  = input.width;
         vk->hw.last_height = input.height;
      }
      else
      {
         struct vk_texture *tex = &vk->swapchain[vk->last_valid_index].texture;
         if (vk->swapchain[vk->last_valid_index].texture_optimal.memory != VK_NULL_HANDLE)
            tex = &vk->swapchain[vk->last_valid_index].texture_optimal;
         else
            vulkan_transition_texture(vk, tex);

         input.image  = tex->image;
         input.view   = tex->view;
         input.layout = tex->layout;
         input.width  = tex->width;
         input.height = tex->height;
      }

      vulkan_filter_chain_set_input_texture(vk->filter_chain, &input);
   }

   vulkan_set_viewport(vk, width, height, false, true);

   vulkan_filter_chain_build_offscreen_passes(
         vk->filter_chain, vk->cmd, &vk->vk_vp);
   /* Render to backbuffer. */
   clear_value.color.float32[0]     = 0.0f;
   clear_value.color.float32[1]     = 0.0f;
   clear_value.color.float32[2]     = 0.0f;
   clear_value.color.float32[3]     = 1.0f;
   rp_info.renderPass               = vk->render_pass;
   rp_info.framebuffer              = chain->backbuffer.framebuffer;
   rp_info.renderArea.extent.width  = vk->context->swapchain_width;
   rp_info.renderArea.extent.height = vk->context->swapchain_height;
   rp_info.clearValueCount          = 1;
   rp_info.pClearValues             = &clear_value;

   /* Prepare backbuffer for rendering. We don't use WSI semaphores here. */
   vulkan_image_layout_transition(vk, vk->cmd, chain->backbuffer.image,
         VK_IMAGE_LAYOUT_UNDEFINED, VK_IMAGE_LAYOUT_COLOR_ATTACHMENT_OPTIMAL,
         0, VK_ACCESS_COLOR_ATTACHMENT_WRITE_BIT | VK_ACCESS_COLOR_ATTACHMENT_READ_BIT,
         VK_PIPELINE_STAGE_TOP_OF_PIPE_BIT,
         VK_PIPELINE_STAGE_COLOR_ATTACHMENT_OUTPUT_BIT);

   /* Begin render pass and set up viewport */
   VKFUNC(vkCmdBeginRenderPass)(vk->cmd, &rp_info, VK_SUBPASS_CONTENTS_INLINE);

   vulkan_filter_chain_build_viewport_pass(vk->filter_chain, vk->cmd,
         &vk->vk_vp, vk->mvp.data);

#if defined(HAVE_MENU)
   if (vk->menu.enable)
   {
      menu_driver_ctl(RARCH_MENU_CTL_FRAME, NULL);

      if (vk->menu.textures[vk->menu.last_index].image != VK_NULL_HANDLE)
      {
         struct vk_draw_quad quad;
         struct vk_texture *optimal = &vk->menu.textures_optimal[vk->menu.last_index];
         vulkan_set_viewport(vk, width, height, vk->menu.full_screen, false);

         quad.pipeline = vk->pipelines.alpha_blend;
         quad.texture = &vk->menu.textures[vk->menu.last_index];

         if (optimal->memory != VK_NULL_HANDLE)
         {
            if (vk->menu.dirty[vk->menu.last_index])
            {
               vulkan_copy_staging_to_dynamic(vk, vk->cmd,
                     optimal,
                     quad.texture);
               vk->menu.dirty[vk->menu.last_index] = false;
            }
            quad.texture = optimal;
         }

         quad.sampler = vk->samplers.linear;
         quad.mvp     = &vk->mvp_no_rot;
         quad.color.r = 1.0f;
         quad.color.g = 1.0f;
         quad.color.b = 1.0f;
         quad.color.a = vk->menu.alpha;
         vulkan_draw_quad(vk, &quad);
      }
   }
#endif

   if (msg)
      font_driver_render_msg(NULL, msg, NULL);

#ifdef HAVE_OVERLAY
   if (vk->overlay.enable)
      vulkan_render_overlay(vk);
#endif
   retro_perf_stop(&build_cmd);

   /* End the render pass. We're done rendering to backbuffer now. */
   VKFUNC(vkCmdEndRenderPass)(vk->cmd);

   if (vk->readback.pending || vk->readback.streamed)
   {
      /* We cannot safely read back from an image which 
       * has already been presented as we need to 
       * maintain the PRESENT_SRC_KHR layout.
       *
       * If we're reading back, perform the readback before presenting.
       */
      vulkan_image_layout_transition(vk,
            vk->cmd, chain->backbuffer.image,
            VK_IMAGE_LAYOUT_COLOR_ATTACHMENT_OPTIMAL,
            VK_IMAGE_LAYOUT_TRANSFER_SRC_OPTIMAL,
            VK_ACCESS_COLOR_ATTACHMENT_WRITE_BIT,
            VK_ACCESS_TRANSFER_READ_BIT,
            VK_PIPELINE_STAGE_ALL_GRAPHICS_BIT,
            VK_PIPELINE_STAGE_TRANSFER_BIT);

      vulkan_readback(vk);

      /* Prepare for presentation after transfers are complete. */
      vulkan_image_layout_transition(vk, vk->cmd,
            chain->backbuffer.image,
            VK_IMAGE_LAYOUT_TRANSFER_SRC_OPTIMAL,
            VK_IMAGE_LAYOUT_PRESENT_SRC_KHR,
            0,
            0,
            VK_PIPELINE_STAGE_TRANSFER_BIT,
            VK_PIPELINE_STAGE_BOTTOM_OF_PIPE_BIT);

      vk->readback.pending = false;
   }
   else
   {
      /* Prepare backbuffer for presentation. */
      vulkan_image_layout_transition(vk, vk->cmd,
            chain->backbuffer.image,
            VK_IMAGE_LAYOUT_COLOR_ATTACHMENT_OPTIMAL,
            VK_IMAGE_LAYOUT_PRESENT_SRC_KHR,
            VK_ACCESS_COLOR_ATTACHMENT_WRITE_BIT,
            0,
            VK_PIPELINE_STAGE_ALL_GRAPHICS_BIT,
            VK_PIPELINE_STAGE_BOTTOM_OF_PIPE_BIT);
   }

   retro_perf_start(&end_cmd);
   VKFUNC(vkEndCommandBuffer)(vk->cmd);
   retro_perf_stop(&end_cmd);

   /* Submit command buffers to GPU. */

   if (vk->hw.num_cmd)
   {
      /* vk->hw.cmd has already been allocated for this. */
      vk->hw.cmd[vk->hw.num_cmd]     = vk->cmd;

      submit_info.commandBufferCount = vk->hw.num_cmd + 1;
      submit_info.pCommandBuffers    = vk->hw.cmd;

      vk->hw.num_cmd                 = 0;
   }
   else
   {
      submit_info.commandBufferCount = 1;
      submit_info.pCommandBuffers    = &vk->cmd;
   }

   if (vk->hw.enable && frame && !vk->hw.num_cmd)
   {
      submit_info.waitSemaphoreCount = vk->hw.num_semaphores;
      submit_info.pWaitSemaphores    = vk->hw.semaphores;
      submit_info.pWaitDstStageMask  = vk->hw.wait_dst_stages;
   }

   submit_info.signalSemaphoreCount  = 
      vk->context->swapchain_semaphores[frame_index] != VK_NULL_HANDLE ? 1 : 0;
   submit_info.pSignalSemaphores     = 
      &vk->context->swapchain_semaphores[frame_index];

   retro_perf_stop(&frame_run);

   retro_perf_start(&queue_submit);

#ifdef HAVE_THREADS
   slock_lock(vk->context->queue_lock);
#endif
   VKFUNC(vkQueueSubmit)(vk->context->queue, 1,
         &submit_info, vk->context->swapchain_fences[frame_index]);
#ifdef HAVE_THREADS
   slock_unlock(vk->context->queue_lock);
#endif
   retro_perf_stop(&queue_submit);

   retro_perf_start(&swapbuffers);
   video_context_driver_swap_buffers();
   retro_perf_stop(&swapbuffers);

   video_context_driver_update_window_title();

   /* Handle spurious swapchain invalidations as soon as we can,
    * i.e. right after swap buffers. */
   if (vk->should_resize)
   {
      gfx_ctx_mode_t mode;
      mode.width  = width;
      mode.height = height;
      video_context_driver_set_resize(&mode);

      vk->should_resize = false;
   }
   vulkan_check_swapchain(vk);

   return true;
}

static void vulkan_set_aspect_ratio(void *data, unsigned aspect_ratio_idx)
{
   vk_t *vk = (vk_t*)data;

   switch (aspect_ratio_idx)
   {
      case ASPECT_RATIO_SQUARE:
         video_driver_set_viewport_square_pixel();
         break;

      case ASPECT_RATIO_CORE:
         video_driver_set_viewport_core();
         break;

      case ASPECT_RATIO_CONFIG:
         video_driver_set_viewport_config();
         break;

      default:
         break;
   }

   video_driver_set_aspect_ratio_value(
         aspectratio_lut[aspect_ratio_idx].value);

   if (!vk)
      return;

   vk->keep_aspect = true;
   vk->should_resize = true;
}

static void vulkan_apply_state_changes(void *data)
{
   vk_t *vk = (vk_t*)data;
   if (vk)
      vk->should_resize = true;
}

static void vulkan_show_mouse(void *data, bool state)
{
   (void)data;
   video_context_driver_show_mouse(&state);
}

static struct video_shader *vulkan_get_current_shader(void *data)
{
   vk_t *vk = (vk_t*)data;
   if (!vk || !vk->filter_chain)
      return NULL;

   return vulkan_filter_chain_get_preset(vk->filter_chain);
}

static bool vulkan_get_current_sw_framebuffer(void *data,
      struct retro_framebuffer *framebuffer)
{
   struct vk_per_frame *chain = NULL;
   vk_t *vk                   = (vk_t*)data;
   vk->chain                  = 
      &vk->swapchain[vk->context->current_swapchain_index];
   chain                      = vk->chain;

   if (chain->texture.width != framebuffer->width ||
         chain->texture.height != framebuffer->height)
   {
      chain->texture   = vulkan_create_texture(vk, &chain->texture,
            framebuffer->width, framebuffer->height, chain->texture.format,
            NULL, NULL, VULKAN_TEXTURE_STREAMED);
      vulkan_map_persistent_texture(
            vk->context->device, &chain->texture);

      if (chain->texture.type == VULKAN_TEXTURE_STAGING)
      {
         chain->texture_optimal = vulkan_create_texture(
               vk,
               &chain->texture_optimal,
               framebuffer->width,
               framebuffer->height,
               chain->texture_optimal.format,
               NULL, NULL, VULKAN_TEXTURE_DYNAMIC);
      }
   }

   framebuffer->data         = chain->texture.mapped;
   framebuffer->pitch        = chain->texture.stride;
   framebuffer->format       = vk->video.rgb32 
      ? RETRO_PIXEL_FORMAT_XRGB8888 : RETRO_PIXEL_FORMAT_RGB565;
   framebuffer->memory_flags = 0;

   if (vk->context->memory_properties.memoryTypes[
         chain->texture.memory_type].propertyFlags &
         VK_MEMORY_PROPERTY_HOST_CACHED_BIT)
      framebuffer->memory_flags |= RETRO_MEMORY_TYPE_CACHED;

   return true;
}

static bool vulkan_get_hw_render_interface(void *data,
      const struct retro_hw_render_interface **iface)
{
   vk_t *vk = (vk_t*)data;
   *iface   = (const struct retro_hw_render_interface*)&vk->hw.iface;
   return vk->hw.enable;
}

#if defined(HAVE_MENU)
static void vulkan_set_texture_frame(void *data,
      const void *frame, bool rgb32, unsigned width, unsigned height,
      float alpha)
{
   unsigned y, stride;
   uint8_t *ptr                       = NULL;
   uint8_t *dst                       = NULL;
   const uint8_t *src                 = NULL;
   vk_t *vk                           = (vk_t*)data;
   unsigned index                     = vk->context->current_swapchain_index;
   struct vk_texture *texture         = &vk->menu.textures[index];
   struct vk_texture *texture_optimal = &vk->menu.textures_optimal[index];
   const VkComponentMapping br_swizzle = {
      VK_COMPONENT_SWIZZLE_B,
      VK_COMPONENT_SWIZZLE_G,
      VK_COMPONENT_SWIZZLE_R,
      VK_COMPONENT_SWIZZLE_A,
   };

   if (!vk)
      return;

   /* B4G4R4A4 must be supported, but R4G4B4A4 is optional,
    * just apply the swizzle in the image view instead. */
   *texture = vulkan_create_texture(vk,
         texture->memory ? texture : NULL,
         width, height,
         rgb32 ? VK_FORMAT_B8G8R8A8_UNORM : VK_FORMAT_B4G4R4A4_UNORM_PACK16,
         NULL, rgb32 ? NULL : &br_swizzle,
         texture_optimal->memory ? VULKAN_TEXTURE_STAGING : VULKAN_TEXTURE_STREAMED);

   VKFUNC(vkMapMemory)(vk->context->device, texture->memory,
         texture->offset, texture->size, 0, (void**)&ptr);

   dst       = ptr;
   src       = (const uint8_t*)frame;
   stride    = (rgb32 ? sizeof(uint32_t) : sizeof(uint16_t)) * width;

   for (y = 0; y < height; y++, dst += texture->stride, src += stride)
      memcpy(dst, src, stride);

   VKFUNC(vkUnmapMemory)(vk->context->device, texture->memory);

   vk->menu.alpha      = alpha;
   vk->menu.last_index = index;

   if (texture->type == VULKAN_TEXTURE_STAGING)
   {
      *texture_optimal = vulkan_create_texture(vk,
            texture_optimal->memory ? texture_optimal : NULL,
            width, height,
            rgb32 ? VK_FORMAT_B8G8R8A8_UNORM : VK_FORMAT_B4G4R4A4_UNORM_PACK16,
            NULL, rgb32 ? NULL : &br_swizzle,
            VULKAN_TEXTURE_DYNAMIC);
   }

   vk->menu.dirty[index] = true;
}

static void vulkan_set_texture_enable(void *data, bool state, bool full_screen)
{
   vk_t *vk = (vk_t*)data;
   if (!vk)
      return;

   vk->menu.enable = state;
   vk->menu.full_screen = full_screen;
}

static void vulkan_set_osd_msg(void *data, const char *msg,
      const struct font_params *params, void *font)
{
   (void)data;
   font_driver_render_msg(font, msg, params);
}
#endif

static uintptr_t vulkan_load_texture(void *video_data, void *data,
      bool threaded, enum texture_filter_type filter_type)
{
   vk_t *vk                    = (vk_t*)video_data;
   struct texture_image *image = (struct texture_image*)data;
   struct vk_texture *texture = (struct vk_texture*)calloc(1, sizeof(*texture));
   if (!texture)
      return 0;

   *texture = vulkan_create_texture(vk, NULL,
         image->width, image->height, VK_FORMAT_B8G8R8A8_UNORM,
         image->pixels, NULL, VULKAN_TEXTURE_STATIC);

   /* TODO: Actually add mipmapping support.
    * Optimal tiling would make sense here as well ... */
   texture->default_smooth =
      filter_type == TEXTURE_FILTER_MIPMAP_LINEAR || filter_type == TEXTURE_FILTER_LINEAR;

   return (uintptr_t)texture;
}

static void vulkan_unload_texture(void *data, uintptr_t handle)
{
   vk_t *vk                         = (vk_t*)data;
   struct vk_texture *texture       = (struct vk_texture*)handle;
   if (!texture)
      return;

   /* TODO: We really want to defer this deletion instead,
    * but this will do for now. */
   VKFUNC(vkQueueWaitIdle)(vk->context->queue);
   vulkan_destroy_texture(
         vk->context->device, texture);
   free(texture);
}

static const video_poke_interface_t vulkan_poke_interface = {
   vulkan_load_texture,
   vulkan_unload_texture,
   vulkan_set_video_mode,
   NULL,
   NULL,
   NULL,
   NULL,
   NULL,
   NULL,
   vulkan_set_aspect_ratio,
   vulkan_apply_state_changes,
#if defined(HAVE_MENU)
   vulkan_set_texture_frame,
   vulkan_set_texture_enable,
#else
   NULL,
   NULL,
#endif
#ifdef HAVE_MENU
   vulkan_set_osd_msg,
#endif
   vulkan_show_mouse,
   NULL,
   vulkan_get_current_shader,
   vulkan_get_current_sw_framebuffer,
   vulkan_get_hw_render_interface,
};

static void vulkan_get_poke_interface(void *data,
      const video_poke_interface_t **iface)
{
   (void)data;
   *iface = &vulkan_poke_interface;
}

static void vulkan_viewport_info(void *data, struct video_viewport *vp)
{
   unsigned width, height;
   vk_t *vk = (vk_t*)data;

   video_driver_get_size(&width, &height);

   /* Make sure we get the correct viewport. */
   vulkan_set_viewport(vk, width, height, false, true);

   *vp             = vk->vp;
   vp->full_width  = width;
   vp->full_height = height;
}

static bool vulkan_read_viewport(void *data, uint8_t *buffer)
{
   struct vk_texture *staging       = NULL;
   vk_t *vk                         = (vk_t*)data;

   if (!vk)
      return false;

   staging = &vk->readback.staging[vk->context->current_swapchain_index];

   if (vk->readback.streamed)
   {
      const uint8_t *src;
      static struct retro_perf_counter stream_readback = {0};

      if (staging->memory == VK_NULL_HANDLE)
         return false;

      rarch_perf_init(&stream_readback, "stream_readback");
      retro_perf_start(&stream_readback);

      buffer += 3 * (vk->vp.height - 1) * vk->vp.width;
      VKFUNC(vkMapMemory)(vk->context->device, staging->memory,
            staging->offset, staging->size, 0, (void**)&src);

      vk->readback.scaler.in_stride  = staging->stride;
      vk->readback.scaler.out_stride = -(int)vk->vp.width * 3;
      scaler_ctx_scale(&vk->readback.scaler, buffer, src);

      VKFUNC(vkUnmapMemory)(vk->context->device, staging->memory);

      retro_perf_stop(&stream_readback);
   }
   else
   {
      /* Synchronous path only for now. */
      /* TODO: How will we deal with format conversion?
       * For now, take the simplest route and use image blitting
       * with conversion. */

      vk->readback.pending = true;
      video_driver_cached_frame_render();
      VKFUNC(vkQueueWaitIdle)(vk->context->queue);

      if (!staging->mapped)
         vulkan_map_persistent_texture(
               vk->context->device, staging);

      {
         unsigned x, y;
         const uint8_t *src  = (const uint8_t*)staging->mapped;
         buffer             += 3 * (vk->vp.height - 1) 
            * vk->vp.width;

         for (y = 0; y < vk->vp.height; y++,
               src += staging->stride, buffer -= 3 * vk->vp.width)
         {
            for (x = 0; x < vk->vp.width; x++)
            {
               buffer[3 * x + 0] = src[4 * x + 0];
               buffer[3 * x + 1] = src[4 * x + 1];
               buffer[3 * x + 2] = src[4 * x + 2];
            }
         }
      }
      vulkan_destroy_texture(
            vk->context->device, staging);
   }
   return true;
}

#ifdef HAVE_OVERLAY
static void vulkan_overlay_enable(void *data, bool enable)
{
   vk_t *vk = (vk_t*)data;
   if (!vk)
      return;

   vk->overlay.enable = enable;
   if (vk->fullscreen)
      video_context_driver_show_mouse(&enable);
}

static void vulkan_overlay_full_screen(void *data, bool enable)
{
   vk_t *vk = (vk_t*)data;
   if (!vk)
      return;

   vk->overlay.full_screen = enable;
}

static void vulkan_overlay_free(vk_t *vk)
{
   unsigned i;
   if (!vk)
      return;

   free(vk->overlay.vertex);
   for (i = 0; i < vk->overlay.count; i++)
      if (vk->overlay.images[i].memory != VK_NULL_HANDLE)
         vulkan_destroy_texture(
               vk->context->device,
               &vk->overlay.images[i]);

   memset(&vk->overlay, 0, sizeof(vk->overlay));
}

static void vulkan_overlay_set_alpha(void *data,
      unsigned image, float mod)
{
   unsigned i;
   struct vk_vertex *pv;
   vk_t *vk = (vk_t*)data;

   if (!vk)
      return;

   pv = &vk->overlay.vertex[image * 4];
   for (i = 0; i < 4; i++)
   {
      pv[i].color.r = 1.0f;
      pv[i].color.g = 1.0f;
      pv[i].color.b = 1.0f;
      pv[i].color.a = mod;
   }
}

static void vulkan_render_overlay(vk_t *vk)
{
   unsigned width, height;
   unsigned i;
   struct video_viewport vp;

   if (!vk)
      return;

   video_driver_get_size(&width, &height);
   vp = vk->vp;
   vulkan_set_viewport(vk, width, height, vk->overlay.full_screen, false);

   for (i = 0; i < vk->overlay.count; i++)
   {
      struct vk_draw_triangles call;
      struct vk_buffer_range range;
      if (!vulkan_buffer_chain_alloc(vk->context, &vk->chain->vbo,
               4 * sizeof(struct vk_vertex), &range))
         break;

      memcpy(range.data, &vk->overlay.vertex[i * 4],
            4 * sizeof(struct vk_vertex));

      memset(&call, 0, sizeof(call));
      call.pipeline     = vk->display.pipelines[3]; /* Strip with blend */
      call.texture      = &vk->overlay.images[i];
      call.sampler      = vk->samplers.linear;
      call.uniform      = &vk->mvp;
      call.uniform_size = sizeof(vk->mvp);
      call.vbo          = &range;
      call.vertices     = 4;
      vulkan_draw_triangles(vk, &call);
   }

   /* Restore the viewport so we don't mess with recording. */
   vk->vp = vp;
}

static void vulkan_overlay_vertex_geom(void *data, unsigned image,
      float x, float y,
      float w, float h)
{
   struct vk_vertex *pv = NULL;
   vk_t             *vk = (vk_t*)data;
   if (!vk)
      return;

   pv      = &vk->overlay.vertex[4 * image];

   pv[0].x = x;
   pv[0].y = y;
   pv[1].x = x;
   pv[1].y = y + h;
   pv[2].x = x + w;
   pv[2].y = y;
   pv[3].x = x + w;
   pv[3].y = y + h;
}

static void vulkan_overlay_tex_geom(void *data, unsigned image,
      float x, float y,
      float w, float h)
{
   struct vk_vertex *pv = NULL;
   vk_t *vk             = (vk_t*)data;
   if (!vk)
      return;

   pv          = &vk->overlay.vertex[4 * image];

   pv[0].tex_x = x;
   pv[0].tex_y = y;
   pv[1].tex_x = x;
   pv[1].tex_y = y + h;
   pv[2].tex_x = x + w;
   pv[2].tex_y = y;
   pv[3].tex_x = x + w;
   pv[3].tex_y = y + h;
}

static bool vulkan_overlay_load(void *data,
      const void *image_data, unsigned num_images)
{
   unsigned i, j;
   const struct texture_image *images = 
      (const struct texture_image*)image_data;
   vk_t *vk                           = (vk_t*)data;
   static const struct vk_color white = {
      1.0f, 1.0f, 1.0f, 1.0f,
   };

   if (!vk)
      return false;

#ifdef HAVE_THREADS
   slock_lock(vk->context->queue_lock);
#endif
   VKFUNC(vkQueueWaitIdle)(vk->context->queue);
#ifdef HAVE_THREADS
   slock_unlock(vk->context->queue_lock);
#endif
   vulkan_overlay_free(vk);

   vk->overlay.images = (struct vk_texture*)
      calloc(num_images, sizeof(*vk->overlay.images));

   if (!vk->overlay.images)
      goto error;
   vk->overlay.count  = num_images;

   vk->overlay.vertex = (struct vk_vertex*)
      calloc(4 * num_images, sizeof(*vk->overlay.vertex));
   if (!vk->overlay.vertex)
      goto error;

   for (i = 0; i < num_images; i++)
   {
      vk->overlay.images[i] = vulkan_create_texture(vk, NULL,
            images[i].width, images[i].height,
            VK_FORMAT_B8G8R8A8_UNORM, images[i].pixels,
            NULL, VULKAN_TEXTURE_STATIC);

      vulkan_overlay_tex_geom(vk, i, 0, 0, 1, 1);
      vulkan_overlay_vertex_geom(vk, i, 0, 0, 1, 1);
      for (j = 0; j < 4; j++)
         vk->overlay.vertex[4 * i + j].color = white;
   }

   return true;

error:
   vulkan_overlay_free(vk);
   return false;
}

static const video_overlay_interface_t vulkan_overlay_interface = {
   vulkan_overlay_enable,
   vulkan_overlay_load,
   vulkan_overlay_tex_geom,
   vulkan_overlay_vertex_geom,
   vulkan_overlay_full_screen,
   vulkan_overlay_set_alpha,
};

static void vulkan_get_overlay_interface(void *data,
      const video_overlay_interface_t **iface)
{
   (void)data;
   *iface = &vulkan_overlay_interface;
}
#endif

video_driver_t video_vulkan = {
   vulkan_init,
   vulkan_frame,
   vulkan_set_nonblock_state,
   vulkan_alive,
   vulkan_focus,
   vulkan_suppress_screensaver,
   vulkan_has_windowed,
   vulkan_set_shader,
   vulkan_free,
   "vulkan",
   vulkan_set_viewport,
   vulkan_set_rotation,
   vulkan_viewport_info,
   vulkan_read_viewport,
   NULL,                           /* vulkan_read_frame_raw */

#ifdef HAVE_OVERLAY
   vulkan_get_overlay_interface,
#else
   NULL,
#endif
   vulkan_get_poke_interface,
   NULL,                           /* vulkan_wrap_type_to_enum */
};
<|MERGE_RESOLUTION|>--- conflicted
+++ resolved
@@ -1012,13 +1012,10 @@
    mode.width      = win_width;
    mode.height     = win_height;
    mode.fullscreen = video->fullscreen;
-<<<<<<< HEAD
+
    if (!video_context_driver_set_video_mode(&mode))
-=======
-   if (!gfx_ctx_ctl(GFX_CTL_SET_VIDEO_MODE, &mode))
    {
       RARCH_ERR("[Vulkan]: Failed to set video mode.\n");
->>>>>>> 406f084c
       goto error;
    }
 
